---
title: Supported Filetypes
---

This is a list of all filetypes Hydrus can import. Hydrus determines the filetype based on examining the file itself rather than the extension or MIME type.

## Images

| Filetype   | Extension | MIME type      | Thumbnails | Viewable in Hydrus | Notes                                      |
| ---------- | --------- | -------------- | :--------: | :----------------: | ------------------------------------------ |
| jpeg       | `.jpeg`   | `image/jpeg`   |     ✅     |         ✅         |                                            |
| png        | `.png`    | `image/png`    |     ✅     |         ✅         |                                            |
| static gif | `.gif`    | `image/gif`    |     ✅     |         ✅         |                                            |
| webp       | `.webp`   | `image/webp`   |     ✅     |         ✅         | Animated webp files will display as static |
| tiff       | `.tiff`   | `image/tiff`   |     ✅     |         ✅         |                                            |
| qoi        | `.qoi`    | `image/qoi`    |     ✅     |         ✅         | Quite OK Image Format                      |
| icon       | `.ico`    | `image/x-icon` |     ✅     |         ✅         |                                            |
| bmp        | `.bmp`    | `image/bmp`    |     ✅     |         ✅         |                                            |
| heif       | `.heif`   | `image/heif`   |     ✅     |         ✅         |                                            |
| heic       | `.heic`   | `image/heic`   |     ✅     |         ✅         |                                            |
| avif       | `.avif`   | `image/avif`   |     ✅     |         ✅         |                                            |


## Animations

| Filetype      | Extension | MIME type             | Thumbnails | Viewable in Hydrus | Notes |
| ------------- | --------- | --------------------- | :--------: | :----------------: | ----- |
| animated gif  | `.gif`    | `image/gif`           |     ✅     |         ✅         |       |
| apng          | `.apng`   | `image/apng`          |     ✅     |         ✅         |       |
| heif sequence | `.heifs`  | `image/heif-sequence` |     ✅     |         ✅         |       |
| heic sequence | `.heics`  | `image/heic-sequence` |     ✅     |         ✅         |       |
| avif sequence | `.avifs`  | `image/avif-sequence` |     ✅     |         ✅         |       |


## Video

| Filetype  | Extension | MIME type                | Thumbnails | Viewable in Hydrus | Notes |
| --------- | --------- | ------------------------ | :--------: | :----------------: | ----- |
| mp4       | `.mp4`    | `video/mp4`              |     ✅     |         ✅         |       |
| webm      | `.webm`   | `video/webm`             |     ✅     |         ✅         |       |
| matroska  | `.mkv`    | `video/x-matroska`       |     ✅     |         ✅         |       |
| avi       | `.avi`    | `video/x-msvideo`        |     ✅     |         ✅         |       |
| flv       | `.flv`    | `video/x-flv`            |     ✅     |         ✅         |       |
| quicktime | `.mov`    | `video/quicktime`        |     ✅     |         ✅         |       |
| mpeg      | `.mpeg`   | `video/mpeg`             |     ✅     |         ✅         |       |
| ogv       | `.ogv`    | `video/ogg`              |     ✅     |         ✅         |       |
| realvideo | `.rm`     | `video/vnd.rn-realvideo` |     ✅     |         ✅         |       |
| wmv       | `.wmv`    | `video/x-ms-wmv`         |     ✅     |         ✅         |       |


## Audio

| Filetype       | Extension | MIME type                | Viewable in Hydrus | Notes |
| -------------- | --------- | ------------------------ | :----------------: | ----- |
| mp3            | `.mp3`    | `audio/mp3`              |         ✅         |       |
| ogg            | `.ogg`    | `audio/ogg`              |         ✅         |       |
| flac           | `.flac`   | `audio/flac`             |         ✅         |       |
| m4a            | `.m4a`    | `audio/mp4`              |         ✅         |       |
| matroska audio | `.mkv`    | `audio/x-matroska`       |         ✅         |       |
| mp4 audio      | `.mp4`    | `audio/mp4`              |         ✅         |       |
| realaudio      | `.ra`     | `audio/vnd.rn-realaudio` |         ✅         |       |
| tta            | `.tta`    | `audio/x-tta`            |         ✅         |       |
| wave           | `.wav`    | `audio/x-wav`            |         ✅         |       |
| wavpack        | `.wv`     | `audio/wavpack`          |         ✅         |       |
| wma            | `.wma`    | `audio/x-ms-wma`         |         ✅         |       |


## Applications

| Filetype | Extension | MIME type                       | Thumbnails | Viewable in Hydrus | Notes                                                             |
| -------- | --------- | ------------------------------- | :--------: | :----------------: | ----------------------------------------------------------------- |
| flash    | `.swf`    | `application/x-shockwave-flash` |     ✅     |         ❌         |                                                                   |
| pdf      | `.pdf`    | `application/pdf`               |     ✅     |         ❌         | 300 DPI assumed for resolution. No thumbnails for encrypted PDFs. |
| epub     | `.epub`   | `application/epub+zip`          |     ❌     |         ❌         |                                                                   |
| djvu     | `.djvu`   | `image/vnd.djvu`                |     ❌     |         ❌         |                                                                   |


## Image Project Files

<<<<<<< HEAD
| Filetype  | Extension    | MIME type                     | Thumbnails | Viewable in Hydrus | Notes                                                                            |
| --------- | ------------ | ----------------------------- | :--------: | :----------------: | -------------------------------------------------------------------------------- |
| psd       | `.psd`       | `image/vnd.adobe.photoshop`   |     ✅     |         ✅         | Adobe Photoshop. Hydrus shows the embedded preview image if present in the file. |
| clip      | `.clip`      | `application/clip`[^1]        |     ✅     |         ❌         | Clip Studio Paint                                                                |
| sai2      | `.sai2`      | `application/sai2`[^1]        |     ❌     |         ❌         | PaintTool SAI2                                                                   |
| krita     | `.kra`       | `application/x-krita`         |     ✅     |         ✅         | Krita. Hydrus shows the embedded preview image if present in the file.           |
| svg       | `.svg`       | `image/svg+xml`               |     ✅     |         ❌         |                                                                                  |
| xcf       | `.xcf`       | `application/x-xcf`           |     ❌     |         ❌         | GIMP                                                                             |
| procreate | `.procreate` | `application/x-procreate`[^1] |     ✅     |         ❌         | Procreate app                                                                    |
=======
| Filetype  | Extension    | MIME type                     | Thumbnails | Viewable in Hydrus | Notes             |
| --------- | ------------ | ----------------------------- | :--------: | :----------------: | ----------------- |
| psd       | `.psd`       | `image/vnd.adobe.photoshop`   |     ✅     |         ✅         | Adobe Photoshop   |
| clip      | `.clip`      | `application/clip`[^1]        |     ✅     |         ❌         | Clip Studio Paint |
| sai2      | `.sai2`      | `application/sai2`[^1]        |     ❌     |         ❌         | PaintTool SAI2    |
| krita     | `.kra`       | `application/x-krita`         |     ✅     |         ❌         | Krita             |
| svg       | `.svg`       | `image/svg+xml`               |     ✅     |         ❌         |                   |
| xcf       | `.xcf`       | `application/x-xcf`           |     ❌     |         ❌         | GIMP              |
| procreate | `.procreate` | `application/x-procreate`[^1] |     ✅     |         ❌         | Procreate app     |
>>>>>>> 882eaa21


## Archives

| Filetype | Extension | MIME type                     | Notes |
| -------- | --------- | ----------------------------- | ----- |
| 7z       | `.7z`     | `application/x-7z-compressed` |       |
| gzip     | `.gz`     | `application/gzip`            |       |
| rar      | `.rar`    | `application/vnd.rar`         |       |
| zip      | `.zip`    | `application/zip`             |       |


[^1]: This filetype doesn't have an official or de facto media type, the one listed was made up for Hydrus.<|MERGE_RESOLUTION|>--- conflicted
+++ resolved
@@ -77,7 +77,6 @@
 
 ## Image Project Files
 
-<<<<<<< HEAD
 | Filetype  | Extension    | MIME type                     | Thumbnails | Viewable in Hydrus | Notes                                                                            |
 | --------- | ------------ | ----------------------------- | :--------: | :----------------: | -------------------------------------------------------------------------------- |
 | psd       | `.psd`       | `image/vnd.adobe.photoshop`   |     ✅     |         ✅         | Adobe Photoshop. Hydrus shows the embedded preview image if present in the file. |
@@ -87,17 +86,6 @@
 | svg       | `.svg`       | `image/svg+xml`               |     ✅     |         ❌         |                                                                                  |
 | xcf       | `.xcf`       | `application/x-xcf`           |     ❌     |         ❌         | GIMP                                                                             |
 | procreate | `.procreate` | `application/x-procreate`[^1] |     ✅     |         ❌         | Procreate app                                                                    |
-=======
-| Filetype  | Extension    | MIME type                     | Thumbnails | Viewable in Hydrus | Notes             |
-| --------- | ------------ | ----------------------------- | :--------: | :----------------: | ----------------- |
-| psd       | `.psd`       | `image/vnd.adobe.photoshop`   |     ✅     |         ✅         | Adobe Photoshop   |
-| clip      | `.clip`      | `application/clip`[^1]        |     ✅     |         ❌         | Clip Studio Paint |
-| sai2      | `.sai2`      | `application/sai2`[^1]        |     ❌     |         ❌         | PaintTool SAI2    |
-| krita     | `.kra`       | `application/x-krita`         |     ✅     |         ❌         | Krita             |
-| svg       | `.svg`       | `image/svg+xml`               |     ✅     |         ❌         |                   |
-| xcf       | `.xcf`       | `application/x-xcf`           |     ❌     |         ❌         | GIMP              |
-| procreate | `.procreate` | `application/x-procreate`[^1] |     ✅     |         ❌         | Procreate app     |
->>>>>>> 882eaa21
 
 
 ## Archives
