--- conflicted
+++ resolved
@@ -1,9 +1,5 @@
 ---
-<<<<<<< HEAD
-title: Installing and updating  
-=======
 title: Installing and Updating  
->>>>>>> 9ed0c878
 ---
 
 # installing and updating
@@ -60,13 +56,6 @@
             5. If it still doesn't work, see if you can do the same for libmpv.so and libcdio.so--or consider [running from source](running_from_source.md)
     *   You can also try [running the Windows version in wine](wine.md).
     *   **Third parties (not maintained by Hydrus Developer)**:  
-<<<<<<< HEAD
-        * If you use Arch Linux, you can check out the AUR package a user maintains [here](https://aur.archlinux.org/packages/hydrus/).  
-        * A flatpak package is available on flathub [here](https://flathub.org/apps/details/io.github.hydrusnetwork.hydrus).
-    
-
-=== "From source"
-=======
         * (These both run from source, so if you have trouble with the built release, they may work better for you!)
         * [AUR package](https://aur.archlinux.org/packages/hydrus/)
         * [flatpak](https://flathub.org/apps/details/io.github.hydrusnetwork.hydrus) 
@@ -77,7 +66,6 @@
     * A rudimentary documentation for the [container](https://github.com/hydrusnetwork/hydrus/pkgs/container/hydrus) setup can be found [here](https://github.com/hydrusnetwork/hydrus/blob/master/static/build_files/docker/README.md).
 
 === "From Source"
->>>>>>> 9ed0c878
 
     *   You can also [run from source](running_from_source.md). This is often the best way to fix compatibility problems.
 
