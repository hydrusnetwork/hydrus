--- conflicted
+++ resolved
@@ -183,9 +183,7 @@
     Note it has 'file time and size' and 'mirror' as the main settings. This quickly ensures that changes to the left-hand side are copied to the right-hand side, adding new files and removing since-deleted files and overwriting modified files. You can save a backup profile like that and it should only take a few minutes every week to stay safely backed up, even if you have hundreds of thousands of files.
 
     Shut the client down while you run the backup, obviously.
-<<<<<<< HEAD
-
-=======
+
     
 ##### A few options
 There are a host of other great alternatives out there, probably far too many to count. These are a couple that are often recommended and used by Hydrus users and are, in the spirit of Hydrus Network itself, free and open source.
@@ -201,7 +199,7 @@
 
 [Restic](https://restic.net/)  
 Almost every OS you can name.
->>>>>>> b353186d
+
 !!! danger
     Do not put your live database in a folder that continuously syncs to a cloud backup. Many of these services will interfere with a running client and can cause database corruption. If you still want to use a system like this, either turn the sync off while the client is running, or use the above backup workflows to safely backup your client to a separate folder that syncs to the cloud.
 
