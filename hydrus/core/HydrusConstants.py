--- conflicted
+++ resolved
@@ -718,17 +718,14 @@
 IMAGE_SVG = 56
 APPLICATION_XCF = 57
 APPLICATION_GZIP = 58
-<<<<<<< HEAD
-IMAGE_HEIF = 59
-IMAGE_HEIF_SEQUENCE = 60
-IMAGE_HEIC = 61
-IMAGE_HEIC_SEQUENCE = 62
-IMAGE_AVIF = 63
-IMAGE_AVIF_SEQUENCE = 64
-=======
 GENERAL_APPLICATION_ARCHIVE = 59
 GENERAL_IMAGE_PROJECT = 60
->>>>>>> 812a82ee
+IMAGE_HEIF = 61
+IMAGE_HEIF_SEQUENCE = 62
+IMAGE_HEIC = 63
+IMAGE_HEIC_SEQUENCE = 64
+IMAGE_AVIF = 65
+IMAGE_AVIF_SEQUENCE = 66
 APPLICATION_OCTET_STREAM = 100
 APPLICATION_UNKNOWN = 101
 
@@ -807,29 +804,19 @@
     IMAGE_BMP,
     IMAGE_WEBP,
     IMAGE_TIFF,
-<<<<<<< HEAD
     IMAGE_ICON,
     IMAGE_HEIF,
     IMAGE_HEIC,
     IMAGE_AVIF,
-}
-=======
-    IMAGE_ICON
 ]
->>>>>>> 812a82ee
 
 ANIMATIONS = [
     IMAGE_GIF,
-<<<<<<< HEAD
     IMAGE_APNG,
     IMAGE_HEIF_SEQUENCE,
     IMAGE_HEIC_SEQUENCE,
     IMAGE_AVIF_SEQUENCE,
-}
-=======
-    IMAGE_APNG
 ]
->>>>>>> 812a82ee
 
 AUDIO = [
     AUDIO_MP3,
