import os
import sqlite3
import sys
import typing

import yaml

# old method of getting frozen dir, doesn't work for symlinks looks like:
# BASE_DIR = getattr( sys, '_MEIPASS', None )

RUNNING_CLIENT = False
RUNNING_SERVER = False

RUNNING_FROM_FROZEN_BUILD = getattr( sys, 'frozen', False )

if RUNNING_FROM_FROZEN_BUILD:
    
    real_exe_path = os.path.realpath( sys.executable )
    
    BASE_DIR = os.path.dirname( real_exe_path )
    
else:
    
    try:
        
        hc_realpath_dir = os.path.dirname( os.path.realpath( __file__ ) )
        
        HYDRUS_MODULE_DIR = os.path.split( hc_realpath_dir )[0]
        
        BASE_DIR = os.path.split( HYDRUS_MODULE_DIR )[0]
        
    except NameError: # if __file__ is not defined due to some weird OS
        
        BASE_DIR = os.path.realpath( sys.path[0] )
        
    
    if BASE_DIR == '':
        
        BASE_DIR = os.getcwd()
        
    

muh_platform = sys.platform.lower()

PLATFORM_WINDOWS = muh_platform == 'win32'
PLATFORM_MACOS = muh_platform == 'darwin'
PLATFORM_LINUX = muh_platform == 'linux'
PLATFORM_HAIKU = muh_platform == 'haiku1'

if PLATFORM_WINDOWS:
    NICE_PLATFORM_STRING = 'Windows'
elif PLATFORM_MACOS:
    NICE_PLATFORM_STRING = 'macOS'
elif PLATFORM_LINUX:
    NICE_PLATFORM_STRING = 'Linux'
elif PLATFORM_HAIKU:
    NICE_PLATFORM_STRING = 'Haiku'

RUNNING_FROM_SOURCE = sys.argv[0].endswith( '.py' ) or sys.argv[0].endswith( '.pyw' )
RUNNING_FROM_MACOS_APP = os.path.exists( os.path.join( BASE_DIR, 'running_from_app' ) )

if RUNNING_FROM_SOURCE:
    NICE_RUNNING_AS_STRING = 'from source'
elif RUNNING_FROM_FROZEN_BUILD:
    NICE_RUNNING_AS_STRING = 'from frozen build'
elif RUNNING_FROM_MACOS_APP:
    NICE_RUNNING_AS_STRING = 'from App'

BIN_DIR = os.path.join( BASE_DIR, 'bin' )
HELP_DIR = os.path.join( BASE_DIR, 'help' )
INCLUDE_DIR = os.path.join( BASE_DIR, 'include' )
STATIC_DIR = os.path.join( BASE_DIR, 'static' )

DEFAULT_DB_DIR = os.path.join( BASE_DIR, 'db' )

if PLATFORM_MACOS:
    
    desired_userpath_db_dir = os.path.join( '~', 'Library', 'Hydrus' )
    
else:
    
    desired_userpath_db_dir = os.path.join( '~', 'Hydrus' )
    

USERPATH_DB_DIR = os.path.expanduser( desired_userpath_db_dir )

if USERPATH_DB_DIR == desired_userpath_db_dir:
    
    # could not figure it out, probably a crazy user situation atm
    
    USERPATH_DB_DIR = None
    

LICENSE_PATH = os.path.join( BASE_DIR, 'license.txt' )

#

options = {}

# Misc

NETWORK_VERSION = 20
SOFTWARE_VERSION = 540  
CLIENT_API_VERSION = 50

SERVER_THUMBNAIL_DIMENSIONS = ( 200, 200 )

HYDRUS_KEY_LENGTH = 32

READ_BLOCK_SIZE = 256 * 1024

lifetimes = [ ( 'one month', 30 * 86400 ), ( 'three months', 3 * 30 * 86400 ), ( 'six months', 6 * 30 * 86400 ), ( 'one year', 365 * 86400 ), ( 'two years', 2 * 365 * 86400 ), ( 'five years', 5 * 365 * 86400 ), ( 'does not expire', None ) ]

# some typing stuff

noneable_int = typing.Optional[ int ]
noneable_str = typing.Optional[ str ]

# Enums

BANDWIDTH_TYPE_DATA = 0
BANDWIDTH_TYPE_REQUESTS = 1

bandwidth_type_string_lookup = {
    BANDWIDTH_TYPE_DATA : 'data',
    BANDWIDTH_TYPE_REQUESTS : 'requests'
}

CONTENT_MERGE_ACTION_COPY = 0
CONTENT_MERGE_ACTION_MOVE = 1
CONTENT_MERGE_ACTION_TWO_WAY_MERGE = 2
CONTENT_MERGE_ACTION_NONE = 3
CONTENT_MERGE_ACTION_ADD_MOVE = 4

content_merge_string_lookup = {
    CONTENT_MERGE_ACTION_COPY : 'copy from worse to better',
    CONTENT_MERGE_ACTION_MOVE : 'move from worse to better',
    CONTENT_MERGE_ACTION_TWO_WAY_MERGE : 'copy in both directions',
    CONTENT_MERGE_ACTION_NONE : 'make no change'
}

content_number_merge_string_lookup = {
    CONTENT_MERGE_ACTION_COPY : 'add worse to better',
    CONTENT_MERGE_ACTION_MOVE : 'take from worse and add to better',
    CONTENT_MERGE_ACTION_TWO_WAY_MERGE : 'add in both directions',
    CONTENT_MERGE_ACTION_NONE : 'make no change'
}

content_modified_date_merge_string_lookup = {
    CONTENT_MERGE_ACTION_COPY : 'earlier worse overwrites later better',
    CONTENT_MERGE_ACTION_TWO_WAY_MERGE : 'both get earliest',
    CONTENT_MERGE_ACTION_NONE : 'make no change'
}

CONTENT_STATUS_CURRENT = 0
CONTENT_STATUS_PENDING = 1
CONTENT_STATUS_DELETED = 2
CONTENT_STATUS_PETITIONED = 3

content_status_string_lookup = {
    CONTENT_STATUS_CURRENT : 'current',
    CONTENT_STATUS_PENDING : 'pending',
    CONTENT_STATUS_DELETED : 'deleted',
    CONTENT_STATUS_PETITIONED : 'petitioned'
}

CONTENT_TYPE_MAPPINGS = 0
CONTENT_TYPE_TAG_SIBLINGS = 1
CONTENT_TYPE_TAG_PARENTS = 2
CONTENT_TYPE_FILES = 3
CONTENT_TYPE_RATINGS = 4
CONTENT_TYPE_MAPPING = 5
CONTENT_TYPE_DIRECTORIES = 6
CONTENT_TYPE_URLS = 7
CONTENT_TYPE_VETO = 8
CONTENT_TYPE_ACCOUNTS = 9
CONTENT_TYPE_OPTIONS = 10
CONTENT_TYPE_SERVICES = 11
CONTENT_TYPE_UNKNOWN = 12
CONTENT_TYPE_ACCOUNT_TYPES = 13
CONTENT_TYPE_VARIABLE = 14
CONTENT_TYPE_HASH = 15
CONTENT_TYPE_TIMESTAMP = 16
CONTENT_TYPE_TITLE = 17
CONTENT_TYPE_NOTES = 18
CONTENT_TYPE_FILE_VIEWING_STATS = 19
CONTENT_TYPE_TAG = 20
CONTENT_TYPE_DEFINITIONS = 21
CONTENT_TYPE_HTTP_HEADERS = 22

content_type_string_lookup = {
    CONTENT_TYPE_MAPPINGS : 'mappings',
    CONTENT_TYPE_TAG_SIBLINGS : 'tag siblings',
    CONTENT_TYPE_TAG_PARENTS : 'tag parents',
    CONTENT_TYPE_FILES : 'files',
    CONTENT_TYPE_RATINGS : 'ratings',
    CONTENT_TYPE_MAPPING : 'mapping',
    CONTENT_TYPE_DIRECTORIES : 'directories',
    CONTENT_TYPE_URLS : 'urls',
    CONTENT_TYPE_VETO : 'veto',
    CONTENT_TYPE_ACCOUNTS : 'accounts',
    CONTENT_TYPE_OPTIONS : 'options',
    CONTENT_TYPE_SERVICES : 'services',
    CONTENT_TYPE_UNKNOWN : 'unknown',
    CONTENT_TYPE_ACCOUNT_TYPES : 'account types',
    CONTENT_TYPE_VARIABLE : 'variable',
    CONTENT_TYPE_HASH : 'hash',
    CONTENT_TYPE_TIMESTAMP : 'timestamp',
    CONTENT_TYPE_TITLE : 'title',
    CONTENT_TYPE_NOTES : 'notes',
    CONTENT_TYPE_FILE_VIEWING_STATS : 'file viewing stats',
    CONTENT_TYPE_DEFINITIONS : 'definitions',
    CONTENT_TYPE_HTTP_HEADERS : 'http headers'
}

CONTENT_UPDATE_ADD = 0
CONTENT_UPDATE_DELETE = 1
CONTENT_UPDATE_PEND = 2
CONTENT_UPDATE_RESCIND_PEND = 3
CONTENT_UPDATE_PETITION = 4
CONTENT_UPDATE_RESCIND_PETITION = 5
CONTENT_UPDATE_EDIT_LOG = 6
CONTENT_UPDATE_ARCHIVE = 7
CONTENT_UPDATE_INBOX = 8
CONTENT_UPDATE_RATING = 9
CONTENT_UPDATE_DENY_PEND = 11
CONTENT_UPDATE_DENY_PETITION = 12
CONTENT_UPDATE_ADVANCED = 13
CONTENT_UPDATE_UNDELETE = 14
CONTENT_UPDATE_SET = 15
CONTENT_UPDATE_FLIP = 16
CONTENT_UPDATE_CLEAR_DELETE_RECORD = 17
CONTENT_UPDATE_INCREMENT = 18
CONTENT_UPDATE_DECREMENT = 19
CONTENT_UPDATE_MOVE = 20

content_update_string_lookup = {
    CONTENT_UPDATE_ADD : 'add',
    CONTENT_UPDATE_DELETE : 'delete',
    CONTENT_UPDATE_PEND : 'pending',
    CONTENT_UPDATE_RESCIND_PEND : 'rescind pending',
    CONTENT_UPDATE_PETITION : 'petition',
    CONTENT_UPDATE_RESCIND_PETITION : 'rescind petition',
    CONTENT_UPDATE_EDIT_LOG : 'edit log',
    CONTENT_UPDATE_ARCHIVE : 'archive',
    CONTENT_UPDATE_INBOX : 'inbox',
    CONTENT_UPDATE_RATING : 'rating',
    CONTENT_UPDATE_DENY_PEND : 'deny pend',
    CONTENT_UPDATE_DENY_PETITION : 'deny petition',
    CONTENT_UPDATE_UNDELETE : 'undelete',
    CONTENT_UPDATE_SET : 'set',
    CONTENT_UPDATE_FLIP : 'flip on/off',
    CONTENT_UPDATE_CLEAR_DELETE_RECORD : 'clear deletion record',
    CONTENT_UPDATE_INCREMENT : 'increment',
    CONTENT_UPDATE_DECREMENT : 'decrement',
    CONTENT_UPDATE_MOVE : 'move',
}

DEFINITIONS_TYPE_HASHES = 0
DEFINITIONS_TYPE_TAGS = 1

DUPLICATE_POTENTIAL = 0
DUPLICATE_FALSE_POSITIVE = 1
DUPLICATE_SAME_QUALITY = 2
DUPLICATE_ALTERNATE = 3
DUPLICATE_BETTER = 4
DUPLICATE_SMALLER_BETTER = 5
DUPLICATE_LARGER_BETTER = 6
DUPLICATE_WORSE = 7
DUPLICATE_MEMBER = 8
DUPLICATE_KING = 9
DUPLICATE_CONFIRMED_ALTERNATE = 10

duplicate_type_string_lookup = {
    DUPLICATE_POTENTIAL : 'potential duplicates',
    DUPLICATE_FALSE_POSITIVE : 'not related/false positive',
    DUPLICATE_SAME_QUALITY : 'same quality',
    DUPLICATE_ALTERNATE : 'alternates',
    DUPLICATE_BETTER : 'this is better',
    DUPLICATE_SMALLER_BETTER : 'smaller hash_id is better',
    DUPLICATE_LARGER_BETTER : 'larger hash_id is better',
    DUPLICATE_WORSE : 'this is worse',
    DUPLICATE_MEMBER : 'duplicates',
    DUPLICATE_KING : 'the best quality duplicate',
    DUPLICATE_CONFIRMED_ALTERNATE : 'confirmed alternates'
}

ENCODING_RAW = 0
ENCODING_HEX = 1
ENCODING_BASE64 = 2

encoding_string_lookup = {
    ENCODING_RAW : 'raw bytes',
    ENCODING_HEX : 'hexadecimal',
    ENCODING_BASE64 : 'base64'
}

IMPORT_FOLDER_TYPE_DELETE = 0
IMPORT_FOLDER_TYPE_SYNCHRONISE = 1

EXPORT_FOLDER_TYPE_REGULAR = 0
EXPORT_FOLDER_TYPE_SYNCHRONISE = 1

FILTER_WHITELIST = 0
FILTER_BLACKLIST = 1

filter_black_white_str_lookup = {
    FILTER_WHITELIST : 'whitelist',
    FILTER_BLACKLIST : 'blacklist'
}

HYDRUS_CLIENT = 0
HYDRUS_SERVER = 1
HYDRUS_TEST = 2

MAINTENANCE_IDLE = 0
MAINTENANCE_SHUTDOWN = 1
MAINTENANCE_FORCED = 2
MAINTENANCE_ACTIVE = 3

NICE_RESOLUTIONS = {
    ( 640, 480 ) : '480p',
    ( 1280, 720 ) : '720p',
    ( 1920, 1080 ) : '1080p',
    ( 3840, 2160 ) : '4k',
    ( 720, 1280 ) : 'vertical 720p',
    ( 1080, 1920 ) : 'vertical 1080p',
    ( 2160, 3840 ) : 'vertical 4k'
}

NICE_RATIOS = {
    1 : '1:1',
    4 / 3 : '4:3',
    5 / 4 : '5:4',
    16 / 9 : '16:9',
    21 / 9 : '21:9',
    47 / 20 : '2.35:1',
    9 / 16 : '9:16',
    2 / 3 : '2:3',
    4 / 5 : '4:5'
}

GET_DATA = 0
POST_DATA = 1
POST_PETITIONS = 2
RESOLVE_PETITIONS = 3
MANAGE_USERS = 4
GENERAL_ADMIN = 5
EDIT_SERVICES = 6
UNKNOWN_PERMISSION = 7

CREATABLE_PERMISSIONS = [ GET_DATA, POST_DATA, POST_PETITIONS, RESOLVE_PETITIONS, MANAGE_USERS, GENERAL_ADMIN ]
ADMIN_PERMISSIONS = [ RESOLVE_PETITIONS, MANAGE_USERS, GENERAL_ADMIN, EDIT_SERVICES ]

permissions_string_lookup = {
    GET_DATA : 'get data',
    POST_DATA : 'post data',
    POST_PETITIONS : 'post petitions',
    RESOLVE_PETITIONS : 'resolve petitions',
    MANAGE_USERS : 'manage users',
    GENERAL_ADMIN : 'general administration',
    EDIT_SERVICES : 'edit services',
    UNKNOWN_PERMISSION : 'unknown'
}

# new permissions

PERMISSION_ACTION_PETITION = 0
PERMISSION_ACTION_CREATE = 1
PERMISSION_ACTION_MODERATE = 2

permission_pair_string_lookup = {
    ( CONTENT_TYPE_ACCOUNTS, None ) : 'cannot change accounts',
    ( CONTENT_TYPE_ACCOUNTS, PERMISSION_ACTION_CREATE ) : 'can create accounts',
    ( CONTENT_TYPE_ACCOUNTS, PERMISSION_ACTION_MODERATE ) : 'can manage accounts completely',
    ( CONTENT_TYPE_ACCOUNT_TYPES, None ) : 'cannot change account types',
    ( CONTENT_TYPE_ACCOUNT_TYPES, PERMISSION_ACTION_MODERATE ) : 'can manage account types completely',
    ( CONTENT_TYPE_OPTIONS, None ) : 'cannot change service options',
    ( CONTENT_TYPE_OPTIONS, PERMISSION_ACTION_MODERATE ) : 'can manage service options completely',
    ( CONTENT_TYPE_SERVICES, None ) : 'cannot change services',
    ( CONTENT_TYPE_SERVICES, PERMISSION_ACTION_MODERATE ) : 'can manage services completely',
    ( CONTENT_TYPE_FILES, None ) : 'can only download files',
    ( CONTENT_TYPE_FILES, PERMISSION_ACTION_PETITION ) : 'can petition to remove existing files',
    ( CONTENT_TYPE_FILES, PERMISSION_ACTION_CREATE ) : 'can upload new files and petition existing ones',
    ( CONTENT_TYPE_FILES, PERMISSION_ACTION_MODERATE ) : 'can upload and delete files and process petitions',
    ( CONTENT_TYPE_MAPPINGS, None ) : 'can only download mappings',
    ( CONTENT_TYPE_MAPPINGS, PERMISSION_ACTION_PETITION ) : 'can petition to remove existing mappings',
    ( CONTENT_TYPE_MAPPINGS, PERMISSION_ACTION_CREATE ) : 'can upload new mappings and petition existing ones',
    ( CONTENT_TYPE_MAPPINGS, PERMISSION_ACTION_MODERATE ) : 'can upload and delete mappings and process petitions',
    ( CONTENT_TYPE_TAG_PARENTS, None ) : 'can only download tag parents',
    ( CONTENT_TYPE_TAG_PARENTS, PERMISSION_ACTION_PETITION ) : 'can petition to add or remove tag parents',
    ( CONTENT_TYPE_TAG_PARENTS, PERMISSION_ACTION_MODERATE ) : 'can upload and delete tag parents and process petitions',
    ( CONTENT_TYPE_TAG_SIBLINGS, None ) : 'can only download tag siblings',
    ( CONTENT_TYPE_TAG_SIBLINGS, PERMISSION_ACTION_PETITION ) : 'can petition to add or remove tag siblings',
    ( CONTENT_TYPE_TAG_SIBLINGS, PERMISSION_ACTION_MODERATE ) : 'can upload and delete tag siblings and process petitions'
}

TAG_REPOSITORY = 0
FILE_REPOSITORY = 1
LOCAL_FILE_DOMAIN = 2
MESSAGE_DEPOT = 3
LOCAL_TAG = 5
LOCAL_RATING_NUMERICAL = 6
LOCAL_RATING_LIKE = 7
RATING_NUMERICAL_REPOSITORY = 8
RATING_LIKE_REPOSITORY = 9
COMBINED_TAG = 10
COMBINED_FILE = 11
LOCAL_BOORU = 12
IPFS = 13
LOCAL_FILE_TRASH_DOMAIN = 14
COMBINED_LOCAL_FILE = 15
TEST_SERVICE = 16
LOCAL_NOTES = 17
CLIENT_API_SERVICE = 18
COMBINED_DELETED_FILE = 19
LOCAL_FILE_UPDATE_DOMAIN = 20
COMBINED_LOCAL_MEDIA = 21
LOCAL_RATING_INCDEC = 22
SERVER_ADMIN = 99
NULL_SERVICE = 100

service_string_lookup = {
    TAG_REPOSITORY : 'hydrus tag repository',
    FILE_REPOSITORY : 'hydrus file repository',
    LOCAL_FILE_DOMAIN : 'local file domain',
    LOCAL_FILE_TRASH_DOMAIN : 'local trash file domain',
    LOCAL_FILE_UPDATE_DOMAIN : 'local update file domain',
    COMBINED_LOCAL_FILE : 'virtual combined local file service',
    COMBINED_LOCAL_MEDIA : 'virtual combined local media service',
    MESSAGE_DEPOT : 'hydrus message depot',
    LOCAL_TAG : 'local tag service',
    LOCAL_RATING_INCDEC : 'local inc/dec rating service',
    LOCAL_RATING_NUMERICAL : 'local numerical rating service',
    LOCAL_RATING_LIKE : 'local like/dislike rating service',
    RATING_NUMERICAL_REPOSITORY : 'hydrus numerical rating repository',
    RATING_LIKE_REPOSITORY : 'hydrus like/dislike rating repository',
    COMBINED_TAG : 'virtual combined tag service',
    COMBINED_FILE : 'virtual combined file service',
    LOCAL_BOORU : 'client local booru',
    CLIENT_API_SERVICE : 'client api',
    IPFS : 'ipfs daemon',
    TEST_SERVICE : 'test service',
    LOCAL_NOTES : 'local file notes service',
    SERVER_ADMIN : 'hydrus server administration service',
    COMBINED_DELETED_FILE : 'virtual deleted file service',
    NULL_SERVICE : 'null service'
}

SPECIFIC_LOCAL_FILE_SERVICES = ( LOCAL_FILE_DOMAIN, LOCAL_FILE_UPDATE_DOMAIN, LOCAL_FILE_TRASH_DOMAIN )
LOCAL_FILE_SERVICES = SPECIFIC_LOCAL_FILE_SERVICES + ( COMBINED_LOCAL_FILE, COMBINED_LOCAL_MEDIA )
LOCAL_FILE_SERVICES_IN_NICE_ORDER = ( LOCAL_FILE_DOMAIN, COMBINED_LOCAL_MEDIA, LOCAL_FILE_TRASH_DOMAIN, LOCAL_FILE_UPDATE_DOMAIN, COMBINED_LOCAL_FILE )
LOCAL_TAG_SERVICES = ( LOCAL_TAG, )

LOCAL_SERVICES = LOCAL_FILE_SERVICES + LOCAL_TAG_SERVICES + ( LOCAL_RATING_LIKE, LOCAL_RATING_NUMERICAL, LOCAL_RATING_INCDEC, LOCAL_BOORU, LOCAL_NOTES, CLIENT_API_SERVICE )

STAR_RATINGS_SERVICES = ( LOCAL_RATING_LIKE, LOCAL_RATING_NUMERICAL, RATING_LIKE_REPOSITORY, RATING_NUMERICAL_REPOSITORY )
RATINGS_SERVICES = ( LOCAL_RATING_LIKE, LOCAL_RATING_NUMERICAL, LOCAL_RATING_INCDEC, RATING_LIKE_REPOSITORY, RATING_NUMERICAL_REPOSITORY )
REPOSITORIES = ( TAG_REPOSITORY, FILE_REPOSITORY, RATING_LIKE_REPOSITORY, RATING_NUMERICAL_REPOSITORY )
RESTRICTED_SERVICES = REPOSITORIES + ( SERVER_ADMIN, MESSAGE_DEPOT )
REMOTE_SERVICES = RESTRICTED_SERVICES + ( IPFS, )
REMOTE_FILE_SERVICES = ( FILE_REPOSITORY, IPFS )
FILE_SERVICES = LOCAL_FILE_SERVICES + ( COMBINED_DELETED_FILE, FILE_REPOSITORY, IPFS )
REAL_TAG_SERVICES = ( LOCAL_TAG, TAG_REPOSITORY )
ADDREMOVABLE_SERVICES = ( LOCAL_TAG, LOCAL_FILE_DOMAIN, LOCAL_RATING_LIKE, LOCAL_RATING_NUMERICAL, LOCAL_RATING_INCDEC, FILE_REPOSITORY, TAG_REPOSITORY, SERVER_ADMIN, IPFS )
MUST_HAVE_AT_LEAST_ONE_SERVICES = ( LOCAL_TAG, LOCAL_FILE_DOMAIN )
MUST_BE_EMPTY_OF_FILES_SERVICES = ( LOCAL_FILE_DOMAIN, )

FILE_SERVICES_WITH_NO_DELETE_RECORD = ( LOCAL_FILE_TRASH_DOMAIN, COMBINED_DELETED_FILE )
FILE_SERVICES_WITH_DELETE_RECORD = tuple( ( t for t in FILE_SERVICES if t not in FILE_SERVICES_WITH_NO_DELETE_RECORD ) )

FILE_SERVICES_WITH_SPECIFIC_MAPPING_CACHES = SPECIFIC_LOCAL_FILE_SERVICES + ( COMBINED_LOCAL_FILE, COMBINED_LOCAL_MEDIA, COMBINED_DELETED_FILE ) + REMOTE_FILE_SERVICES
FILE_SERVICES_WITH_SPECIFIC_TAG_LOOKUP_CACHES = ( COMBINED_LOCAL_FILE, COMBINED_DELETED_FILE, FILE_REPOSITORY, IPFS )

FILE_SERVICES_COVERED_BY_COMBINED_LOCAL_MEDIA = ( LOCAL_FILE_DOMAIN, )
FILE_SERVICES_COVERED_BY_COMBINED_LOCAL_FILE = ( COMBINED_LOCAL_MEDIA, LOCAL_FILE_DOMAIN, LOCAL_FILE_UPDATE_DOMAIN, LOCAL_FILE_TRASH_DOMAIN )
FILE_SERVICES_COVERED_BY_COMBINED_DELETED_FILE = ( COMBINED_LOCAL_MEDIA, LOCAL_FILE_DOMAIN, LOCAL_FILE_UPDATE_DOMAIN, FILE_REPOSITORY, IPFS )

ALL_SERVICES = REMOTE_SERVICES + LOCAL_SERVICES + ( COMBINED_FILE, COMBINED_TAG, COMBINED_DELETED_FILE )
ALL_TAG_SERVICES = REAL_TAG_SERVICES + ( COMBINED_TAG, )
ALL_FILE_SERVICES = FILE_SERVICES + ( COMBINED_FILE, )

SERVICES_WITH_THUMBNAILS = [ FILE_REPOSITORY, LOCAL_FILE_DOMAIN ]

SERVICE_TYPES_TO_CONTENT_TYPES = {
    FILE_REPOSITORY : ( CONTENT_TYPE_FILES, ),
    LOCAL_FILE_DOMAIN : ( CONTENT_TYPE_FILES, ),
    LOCAL_FILE_UPDATE_DOMAIN : ( CONTENT_TYPE_FILES, ),
    LOCAL_FILE_TRASH_DOMAIN : ( CONTENT_TYPE_FILES, ),
    COMBINED_LOCAL_MEDIA : ( CONTENT_TYPE_FILES, ),
    COMBINED_LOCAL_FILE : ( CONTENT_TYPE_FILES, ),
    IPFS : ( CONTENT_TYPE_FILES, ),
    TAG_REPOSITORY : ( CONTENT_TYPE_MAPPINGS, CONTENT_TYPE_TAG_PARENTS, CONTENT_TYPE_TAG_SIBLINGS ),
    LOCAL_TAG : ( CONTENT_TYPE_MAPPINGS, CONTENT_TYPE_TAG_PARENTS, CONTENT_TYPE_TAG_SIBLINGS ),
    LOCAL_RATING_LIKE : ( CONTENT_TYPE_RATINGS, ),
    LOCAL_RATING_NUMERICAL : ( CONTENT_TYPE_RATINGS, ),
    LOCAL_RATING_INCDEC : ( CONTENT_TYPE_RATINGS, )
}

DELETE_FILES_PETITION = 0
DELETE_TAG_PETITION = 1

BAN = 0
SUPERBAN = 1

SCORE_PETITION = 0

SERVICE_INFO_NUM_FILES = 0
SERVICE_INFO_NUM_INBOX = 1
SERVICE_INFO_NUM_LOCAL = 2
SERVICE_INFO_NUM_MAPPINGS = 3
SERVICE_INFO_NUM_DELETED_MAPPINGS = 4
SERVICE_INFO_NUM_DELETED_FILES = 5
SERVICE_INFO_NUM_THUMBNAILS = 6
SERVICE_INFO_NUM_THUMBNAILS_LOCAL = 7
SERVICE_INFO_TOTAL_SIZE = 8
SERVICE_INFO_NUM_NAMESPACES = 9
SERVICE_INFO_NUM_TAGS = 10
SERVICE_INFO_NUM_PENDING = 11
SERVICE_INFO_NUM_CONVERSATIONS = 12
SERVICE_INFO_NUM_UNREAD = 13
SERVICE_INFO_NUM_DRAFTS = 14
SERVICE_INFO_NUM_PENDING_MAPPINGS = 15
SERVICE_INFO_NUM_PETITIONED_MAPPINGS = 16
SERVICE_INFO_NUM_PENDING_TAG_SIBLINGS = 17
SERVICE_INFO_NUM_PETITIONED_TAG_SIBLINGS = 18
SERVICE_INFO_NUM_PENDING_TAG_PARENTS = 19
SERVICE_INFO_NUM_PETITIONED_TAG_PARENTS = 20
SERVICE_INFO_NUM_SHARES = 21
SERVICE_INFO_NUM_VIEWABLE_FILES = 22
SERVICE_INFO_NUM_TAG_SIBLINGS = 23
SERVICE_INFO_NUM_TAG_PARENTS = 24
SERVICE_INFO_NUM_DELETED_TAG_SIBLINGS = 25
SERVICE_INFO_NUM_DELETED_TAG_PARENTS = 26
SERVICE_INFO_NUM_ACTIONABLE_FILE_ADD_PETITIONS = 27
SERVICE_INFO_NUM_ACTIONABLE_FILE_DELETE_PETITIONS = 28
SERVICE_INFO_NUM_ACTIONABLE_MAPPING_ADD_PETITIONS = 29
SERVICE_INFO_NUM_ACTIONABLE_MAPPING_DELETE_PETITIONS = 30
SERVICE_INFO_NUM_ACTIONABLE_SIBLING_ADD_PETITIONS = 31
SERVICE_INFO_NUM_ACTIONABLE_SIBLING_DELETE_PETITIONS = 32
SERVICE_INFO_NUM_ACTIONABLE_PARENT_ADD_PETITIONS = 33
SERVICE_INFO_NUM_ACTIONABLE_PARENT_DELETE_PETITIONS = 34
SERVICE_INFO_NUM_FILE_HASHES = 35
SERVICE_INFO_NUM_PENDING_FILES = 36
SERVICE_INFO_NUM_PETITIONED_FILES = 37

service_info_enum_str_lookup = {
    SERVICE_INFO_NUM_FILE_HASHES : 'number of file hashes',
    SERVICE_INFO_NUM_FILES : 'number of files',
    SERVICE_INFO_NUM_INBOX : 'number in inbox',
    SERVICE_INFO_NUM_LOCAL : 'number of local files',
    SERVICE_INFO_NUM_MAPPINGS : 'number of mappings',
    SERVICE_INFO_NUM_DELETED_MAPPINGS : 'number of deleted mappings',
    SERVICE_INFO_NUM_DELETED_FILES : 'number of deleted files',
    SERVICE_INFO_NUM_THUMBNAILS : 'number of thumbnails',
    SERVICE_INFO_NUM_THUMBNAILS_LOCAL : 'number of local thumbnails',
    SERVICE_INFO_TOTAL_SIZE : 'total size',
    SERVICE_INFO_NUM_NAMESPACES : 'number of namespaces',
    SERVICE_INFO_NUM_TAGS : 'number of tags',
    SERVICE_INFO_NUM_PENDING : 'number pending',
    SERVICE_INFO_NUM_CONVERSATIONS : 'number of conversations',
    SERVICE_INFO_NUM_UNREAD : 'number of unread conversations',
    SERVICE_INFO_NUM_DRAFTS : 'number of drafts',
    SERVICE_INFO_NUM_PENDING_MAPPINGS : 'number of pending mappings',
    SERVICE_INFO_NUM_PETITIONED_MAPPINGS : 'number of petitioned mappings',
    SERVICE_INFO_NUM_PENDING_FILES : 'number of pending files',
    SERVICE_INFO_NUM_PETITIONED_FILES : 'number of petitioned files',
    SERVICE_INFO_NUM_PENDING_TAG_SIBLINGS : 'number of pending tag siblings',
    SERVICE_INFO_NUM_PETITIONED_TAG_SIBLINGS : 'number of petitioned tag siblings',
    SERVICE_INFO_NUM_PENDING_TAG_PARENTS : 'number of pending tag parents',
    SERVICE_INFO_NUM_PETITIONED_TAG_PARENTS : 'number of petitioned tag parents',
    SERVICE_INFO_NUM_SHARES : 'number of shares',
    SERVICE_INFO_NUM_VIEWABLE_FILES : 'number of viewable files',
    SERVICE_INFO_NUM_TAG_SIBLINGS : 'number of tag siblings',
    SERVICE_INFO_NUM_TAG_PARENTS : 'number of tag parents',
    SERVICE_INFO_NUM_DELETED_TAG_SIBLINGS : 'number of deleted tag siblings',
    SERVICE_INFO_NUM_DELETED_TAG_PARENTS : 'number of deleted tag parents',
    SERVICE_INFO_NUM_ACTIONABLE_FILE_ADD_PETITIONS : 'number of actionable add-file petitions',
    SERVICE_INFO_NUM_ACTIONABLE_FILE_DELETE_PETITIONS : 'number of actionable delete-file petitions',
    SERVICE_INFO_NUM_ACTIONABLE_MAPPING_ADD_PETITIONS : 'number of actionable add-mapping petitions',
    SERVICE_INFO_NUM_ACTIONABLE_MAPPING_DELETE_PETITIONS : 'number of actionable delete-mapping petitions',
    SERVICE_INFO_NUM_ACTIONABLE_SIBLING_ADD_PETITIONS : 'number of actionable add-sibling petitions',
    SERVICE_INFO_NUM_ACTIONABLE_SIBLING_DELETE_PETITIONS : 'number of actionable delete-sibling petitions',
    SERVICE_INFO_NUM_ACTIONABLE_PARENT_ADD_PETITIONS : 'number of actionable add-parent petitions',
    SERVICE_INFO_NUM_ACTIONABLE_PARENT_DELETE_PETITIONS : 'number of actionable delete-parent petitions'
}

FILE_REPOSITORY_SERVICE_INFO_TYPES = [
    SERVICE_INFO_NUM_FILE_HASHES,
    SERVICE_INFO_NUM_FILES,
    SERVICE_INFO_NUM_DELETED_FILES,
    SERVICE_INFO_NUM_PENDING_FILES,
    SERVICE_INFO_NUM_PETITIONED_FILES,
    SERVICE_INFO_NUM_ACTIONABLE_FILE_ADD_PETITIONS,
    SERVICE_INFO_NUM_ACTIONABLE_FILE_DELETE_PETITIONS,
]

TAG_REPOSITORY_SERVICE_INFO_TYPES = [
    SERVICE_INFO_NUM_FILE_HASHES,
    SERVICE_INFO_NUM_TAGS,
    SERVICE_INFO_NUM_MAPPINGS,
    SERVICE_INFO_NUM_DELETED_MAPPINGS,
    SERVICE_INFO_NUM_PENDING_MAPPINGS,
    SERVICE_INFO_NUM_PETITIONED_MAPPINGS,
    SERVICE_INFO_NUM_ACTIONABLE_MAPPING_ADD_PETITIONS,
    SERVICE_INFO_NUM_ACTIONABLE_MAPPING_DELETE_PETITIONS,
    SERVICE_INFO_NUM_TAG_SIBLINGS,
    SERVICE_INFO_NUM_DELETED_TAG_SIBLINGS,
    SERVICE_INFO_NUM_PENDING_TAG_SIBLINGS,
    SERVICE_INFO_NUM_PETITIONED_TAG_SIBLINGS,
    SERVICE_INFO_NUM_ACTIONABLE_SIBLING_ADD_PETITIONS,
    SERVICE_INFO_NUM_ACTIONABLE_SIBLING_DELETE_PETITIONS,
    SERVICE_INFO_NUM_TAG_PARENTS,
    SERVICE_INFO_NUM_DELETED_TAG_PARENTS,
    SERVICE_INFO_NUM_PENDING_TAG_PARENTS,
    SERVICE_INFO_NUM_PETITIONED_TAG_PARENTS,
    SERVICE_INFO_NUM_ACTIONABLE_PARENT_ADD_PETITIONS,
    SERVICE_INFO_NUM_ACTIONABLE_PARENT_DELETE_PETITIONS
]

SERVICE_UPDATE_DELETE_PENDING = 0
SERVICE_UPDATE_RESET = 1

TIMESTAMP_TYPE_MODIFIED_DOMAIN = 0
TIMESTAMP_TYPE_MODIFIED_FILE = 1 # simple
TIMESTAMP_TYPE_MODIFIED_AGGREGATE = 2 # virtual
TIMESTAMP_TYPE_IMPORTED = 3
TIMESTAMP_TYPE_DELETED = 4
TIMESTAMP_TYPE_ARCHIVED = 5 # simple
TIMESTAMP_TYPE_LAST_VIEWED = 6
TIMESTAMP_TYPE_PREVIOUSLY_IMPORTED = 7

timestamp_type_str_lookup = {
    TIMESTAMP_TYPE_MODIFIED_DOMAIN : 'domain modified time',
    TIMESTAMP_TYPE_MODIFIED_FILE : 'file modified time',
    TIMESTAMP_TYPE_MODIFIED_AGGREGATE : 'aggregate modified time',
    TIMESTAMP_TYPE_IMPORTED : 'imported time',
    TIMESTAMP_TYPE_DELETED : 'deleted time',
    TIMESTAMP_TYPE_ARCHIVED : 'archived time',
    TIMESTAMP_TYPE_LAST_VIEWED : 'last viewed time',
    TIMESTAMP_TYPE_PREVIOUSLY_IMPORTED : 'previous imported time (for undelete)'
}

ADD = 0
DELETE = 1
EDIT = 2
SET = 3

APPROVE = 0
DENY = 1

GET = 0
POST = 1
OPTIONS = 2

query_type_string_lookup = {
    GET : 'GET',
    POST : 'POST',
    OPTIONS : 'OPTIONS'
}

APPLICATION_HYDRUS_CLIENT_COLLECTION = 0
IMAGE_JPEG = 1
IMAGE_PNG = 2
ANIMATION_GIF = 3
IMAGE_BMP = 4
APPLICATION_FLASH = 5
APPLICATION_YAML = 6
IMAGE_ICON = 7
TEXT_HTML = 8
VIDEO_FLV = 9
APPLICATION_PDF = 10
APPLICATION_ZIP = 11
APPLICATION_HYDRUS_ENCRYPTED_ZIP = 12
AUDIO_MP3 = 13
VIDEO_MP4 = 14
AUDIO_OGG = 15
AUDIO_FLAC = 16
AUDIO_WMA = 17
VIDEO_WMV = 18
UNDETERMINED_WM = 19
VIDEO_MKV = 20
VIDEO_WEBM = 21
APPLICATION_JSON = 22
ANIMATION_APNG = 23
UNDETERMINED_PNG = 24
VIDEO_MPEG = 25
VIDEO_MOV = 26
VIDEO_AVI = 27
APPLICATION_HYDRUS_UPDATE_DEFINITIONS = 28
APPLICATION_HYDRUS_UPDATE_CONTENT = 29
TEXT_PLAIN = 30
APPLICATION_RAR = 31
APPLICATION_7Z = 32
IMAGE_WEBP = 33
IMAGE_TIFF = 34
APPLICATION_PSD = 35
AUDIO_M4A = 36
VIDEO_REALMEDIA = 37
AUDIO_REALMEDIA = 38
AUDIO_TRUEAUDIO = 39
GENERAL_AUDIO = 40
GENERAL_IMAGE = 41
GENERAL_VIDEO = 42
GENERAL_APPLICATION = 43
GENERAL_ANIMATION = 44
APPLICATION_CLIP = 45
AUDIO_WAVE = 46
VIDEO_OGV = 47
AUDIO_MKV = 48
AUDIO_MP4 = 49
UNDETERMINED_MP4 = 50
APPLICATION_CBOR = 51
APPLICATION_WINDOWS_EXE = 52
AUDIO_WAVPACK = 53
APPLICATION_SAI2 = 54
APPLICATION_KRITA = 55
IMAGE_SVG = 56
APPLICATION_XCF = 57
APPLICATION_GZIP = 58
GENERAL_APPLICATION_ARCHIVE = 59
GENERAL_IMAGE_PROJECT = 60
IMAGE_HEIF = 61
IMAGE_HEIF_SEQUENCE = 62
IMAGE_HEIC = 63
IMAGE_HEIC_SEQUENCE = 64
IMAGE_AVIF = 65
IMAGE_AVIF_SEQUENCE = 66
UNDETERMINED_GIF = 67
IMAGE_GIF = 68
APPLICATION_OCTET_STREAM = 100
APPLICATION_UNKNOWN = 101

GENERAL_FILETYPES = {
    GENERAL_APPLICATION,
    GENERAL_AUDIO,
    GENERAL_IMAGE,
    GENERAL_VIDEO,
    GENERAL_ANIMATION,
    GENERAL_APPLICATION_ARCHIVE,
    GENERAL_IMAGE_PROJECT
}

SEARCHABLE_MIMES = {
    IMAGE_JPEG,
    IMAGE_PNG,
    ANIMATION_APNG,
    IMAGE_GIF,
    ANIMATION_GIF,
    IMAGE_WEBP,
    IMAGE_TIFF,
    IMAGE_ICON,
    IMAGE_SVG,
    IMAGE_HEIF,
    IMAGE_HEIF_SEQUENCE,
    IMAGE_HEIC,
    IMAGE_HEIC_SEQUENCE,
    IMAGE_AVIF,
    IMAGE_AVIF_SEQUENCE,
    APPLICATION_FLASH,
    VIDEO_AVI,
    VIDEO_FLV,
    VIDEO_MOV,
    VIDEO_MP4,
    VIDEO_MKV,
    VIDEO_REALMEDIA,
    VIDEO_WEBM,
    VIDEO_OGV,
    VIDEO_MPEG,
    APPLICATION_CLIP,
    APPLICATION_PSD,
    APPLICATION_SAI2,
    APPLICATION_KRITA,
    APPLICATION_XCF,
    APPLICATION_PDF,
    APPLICATION_ZIP,
    APPLICATION_RAR,
    APPLICATION_7Z,
    APPLICATION_GZIP,
    AUDIO_M4A,
    AUDIO_MP3,
    AUDIO_REALMEDIA,
    AUDIO_OGG,
    AUDIO_FLAC,
    AUDIO_WAVE,
    AUDIO_TRUEAUDIO,
    AUDIO_WMA,
    VIDEO_WMV,
    AUDIO_MKV,
    AUDIO_MP4,
    AUDIO_WAVPACK
}

STORABLE_MIMES = set( SEARCHABLE_MIMES ).union( { APPLICATION_HYDRUS_UPDATE_CONTENT, APPLICATION_HYDRUS_UPDATE_DEFINITIONS } )

ALLOWED_MIMES = set( STORABLE_MIMES ).union( { IMAGE_BMP } )

DECOMPRESSION_BOMB_IMAGES = {
    IMAGE_JPEG,
    IMAGE_PNG
}

# Keep these as ordered lists, bro--we use them in a couple places in UI
IMAGES = [
    IMAGE_JPEG,
    IMAGE_PNG,
    IMAGE_GIF,
    IMAGE_BMP,
    IMAGE_WEBP,
    IMAGE_TIFF,
    IMAGE_ICON,
    IMAGE_HEIF,
    IMAGE_HEIC,
    IMAGE_AVIF,
]

ANIMATIONS = [
    ANIMATION_GIF,
    ANIMATION_APNG,
    IMAGE_HEIF_SEQUENCE,
    IMAGE_HEIC_SEQUENCE,
    IMAGE_AVIF_SEQUENCE,
]

HEIF_TYPE_SEQUENCES = [
    IMAGE_HEIF_SEQUENCE,
    IMAGE_HEIC_SEQUENCE,
    IMAGE_AVIF_SEQUENCE
]

AUDIO = [
    AUDIO_MP3,
    AUDIO_OGG,
    AUDIO_FLAC,
    AUDIO_M4A,
    AUDIO_MKV,
    AUDIO_MP4,
    AUDIO_REALMEDIA,
    AUDIO_TRUEAUDIO,
    AUDIO_WAVE,
    AUDIO_WAVPACK,
    AUDIO_WMA
]

VIDEO = [
    VIDEO_MP4,
    VIDEO_WEBM,
    VIDEO_MKV,
    VIDEO_AVI,
    VIDEO_FLV,
    VIDEO_MOV,
    VIDEO_MPEG,
    VIDEO_OGV,
    VIDEO_REALMEDIA,
    VIDEO_WMV
]

APPLICATIONS = [
    APPLICATION_FLASH,
    APPLICATION_PDF
]

IMAGE_PROJECT_FILES = [
    APPLICATION_PSD,
    APPLICATION_CLIP,
    APPLICATION_SAI2,
    APPLICATION_KRITA,
    IMAGE_SVG,
    APPLICATION_XCF
]

ARCHIVES = [
    APPLICATION_7Z,
    APPLICATION_GZIP,
    APPLICATION_RAR,
    APPLICATION_ZIP
]

VIEWABLE_IMAGE_PROJECT_FILES = { APPLICATION_PSD }

general_mimetypes_to_mime_groups = {
    GENERAL_APPLICATION : APPLICATIONS,
    GENERAL_APPLICATION_ARCHIVE : ARCHIVES,
    GENERAL_IMAGE_PROJECT : IMAGE_PROJECT_FILES,
    GENERAL_AUDIO : AUDIO,
    GENERAL_IMAGE : IMAGES,
    GENERAL_VIDEO : VIDEO,
    GENERAL_ANIMATION : ANIMATIONS
}

mimes_to_general_mimetypes = {}

for ( general_mime_type, mimes_in_type ) in general_mimetypes_to_mime_groups.items():
    
    for mime in mimes_in_type:
        
        mimes_to_general_mimetypes[ mime ] = general_mime_type
        
    

# AVIF sequence is not here since it doesn't rely on PIL
PIL_HEIF_MIMES = {
    IMAGE_HEIF,
    IMAGE_HEIF_SEQUENCE,
    IMAGE_HEIC,
    IMAGE_HEIC_SEQUENCE,
    IMAGE_AVIF
}

MIMES_THAT_DEFINITELY_HAVE_AUDIO = tuple( [ APPLICATION_FLASH ] + list( AUDIO ) )
MIMES_THAT_MAY_HAVE_AUDIO = tuple( list( MIMES_THAT_DEFINITELY_HAVE_AUDIO ) + list( VIDEO ) )

<<<<<<< HEAD
MIMES_WITH_THUMBNAILS = set( IMAGES ).union( ANIMATIONS ).union( VIDEO ).union( { IMAGE_SVG, APPLICATION_PDF, APPLICATION_FLASH, APPLICATION_CLIP, APPLICATION_PSD, APPLICATION_KRITA } )
=======
APPLICATIONS_WITH_THUMBNAILS = set( { IMAGE_SVG, APPLICATION_FLASH, APPLICATION_CLIP, APPLICATION_KRITA } ).union( VIEWABLE_IMAGE_PROJECT_FILES )
>>>>>>> f16ba5fd

MIMES_WITH_THUMBNAILS = set( IMAGES ).union( ANIMATIONS ).union( VIDEO ).union( APPLICATIONS_WITH_THUMBNAILS )

FILES_THAT_CAN_HAVE_ICC_PROFILE = { IMAGE_JPEG, IMAGE_PNG, IMAGE_GIF, IMAGE_TIFF, APPLICATION_PSD }.union( PIL_HEIF_MIMES )

FILES_THAT_CAN_HAVE_EXIF = { IMAGE_JPEG, IMAGE_TIFF, IMAGE_PNG, IMAGE_WEBP }.union( PIL_HEIF_MIMES )
# images and animations that PIL can handle
FILES_THAT_CAN_HAVE_HUMAN_READABLE_EMBEDDED_METADATA = { IMAGE_JPEG, IMAGE_PNG, IMAGE_BMP, IMAGE_WEBP, IMAGE_TIFF, IMAGE_ICON, IMAGE_GIF, ANIMATION_GIF, ANIMATION_APNG }.union( PIL_HEIF_MIMES )

FILES_THAT_CAN_HAVE_PIXEL_HASH = set( IMAGES ).union( VIEWABLE_IMAGE_PROJECT_FILES )
FILES_THAT_HAVE_PERCEPTUAL_HASH = set( IMAGES ).union( VIEWABLE_IMAGE_PROJECT_FILES )

HYDRUS_UPDATE_FILES = ( APPLICATION_HYDRUS_UPDATE_DEFINITIONS, APPLICATION_HYDRUS_UPDATE_CONTENT )

mime_enum_lookup = {
    'collection' : APPLICATION_HYDRUS_CLIENT_COLLECTION,
    'image/jpe' : IMAGE_JPEG,
    'image/jpeg' : IMAGE_JPEG,
    'image/jpg' : IMAGE_JPEG,
    'image/x-png' : IMAGE_PNG,
    'image/png' : IMAGE_PNG,
    'image/apng' : ANIMATION_APNG,
    'image/gif' : ANIMATION_GIF, # no lookup goes to static gif
    'image/bmp' : IMAGE_BMP,
    'image/webp' : IMAGE_WEBP,
    'image/tiff' : IMAGE_TIFF,
    'image/x-icon' : IMAGE_ICON,
    'image/svg+xml': IMAGE_SVG,
    'image/heif' : IMAGE_HEIF,
    'image/heif-sequence' : IMAGE_HEIF_SEQUENCE,
    'image/heic' : IMAGE_HEIC,
    'image/heic-sequence' : IMAGE_HEIC_SEQUENCE,
    'image/avif' : IMAGE_AVIF,
    'image/avif-sequence' : IMAGE_AVIF_SEQUENCE,
    'image/vnd.microsoft.icon' : IMAGE_ICON,
    'image' : IMAGES,
    'application/x-shockwave-flash' : APPLICATION_FLASH,
    'application/x-photoshop' : APPLICATION_PSD,
    'image/vnd.adobe.photoshop' : APPLICATION_PSD,
    'application/vnd.adobe.photoshop' : APPLICATION_PSD,
    'application/clip' : APPLICATION_CLIP,
    'application/sai2': APPLICATION_SAI2,
    'application/x-krita': APPLICATION_KRITA,
    'image/x-xcf' : APPLICATION_XCF,
    'application/octet-stream' : APPLICATION_OCTET_STREAM,
    'application/x-yaml' : APPLICATION_YAML,
    'PDF document' : APPLICATION_PDF,
    'application/pdf' : APPLICATION_PDF,
    'application/zip' : APPLICATION_ZIP,
    'application/vnd.rar' : APPLICATION_RAR,
    'application/x-7z-compressed' : APPLICATION_7Z,
    'application/gzip': APPLICATION_GZIP,
    'application/json' : APPLICATION_JSON,
    'application/cbor': APPLICATION_CBOR,
    'application/hydrus-encrypted-zip' : APPLICATION_HYDRUS_ENCRYPTED_ZIP,
    'application/hydrus-update-content' : APPLICATION_HYDRUS_UPDATE_CONTENT,
    'application/hydrus-update-definitions' : APPLICATION_HYDRUS_UPDATE_DEFINITIONS,
    'application' : APPLICATIONS,
    'audio/mp4' : AUDIO_M4A,
    'audio/mp3' : AUDIO_MP3,
    'audio/ogg' : AUDIO_OGG,
    'audio/vnd.rn-realaudio' : AUDIO_REALMEDIA,
    'audio/x-tta' : AUDIO_TRUEAUDIO,
    'audio/flac' : AUDIO_FLAC,
    'audio/x-wav' : AUDIO_WAVE,
    'audio/wav' : AUDIO_WAVE,
    'audio/wave' : AUDIO_WAVE,
    'audio/x-ms-wma' : AUDIO_WMA,
    'audio/wavpack' : AUDIO_WAVPACK,
    'text/html' : TEXT_HTML,
    'text/plain' : TEXT_PLAIN,
    'video/x-msvideo' : VIDEO_AVI,
    'video/x-flv' : VIDEO_FLV,
    'video/quicktime' : VIDEO_MOV,
    'video/mp4' : VIDEO_MP4,
    'video/mpeg' : VIDEO_MPEG,
    'video/x-ms-wmv' : VIDEO_WMV,
    'video/x-matroska' : VIDEO_MKV,
    'video/ogg' : VIDEO_OGV,
    'video/vnd.rn-realvideo' : VIDEO_REALMEDIA,
    'application/vnd.rn-realmedia' : VIDEO_REALMEDIA,
    'video/webm' : VIDEO_WEBM,
    'video' : VIDEO,
    'unknown filetype' : APPLICATION_UNKNOWN
}

mime_string_lookup = {
    APPLICATION_HYDRUS_CLIENT_COLLECTION : 'collection',
    IMAGE_JPEG : 'jpeg',
    IMAGE_PNG : 'png',
    ANIMATION_APNG : 'apng',
    IMAGE_GIF : 'static gif',
    ANIMATION_GIF : 'animated gif',
    IMAGE_BMP : 'bmp',
    IMAGE_WEBP : 'webp',
    IMAGE_TIFF : 'tiff',
    IMAGE_ICON : 'icon',
    IMAGE_SVG : 'svg',
    IMAGE_HEIF: 'heif',
    IMAGE_HEIF_SEQUENCE: 'heif sequence',
    IMAGE_HEIC: 'heic',
    IMAGE_HEIC_SEQUENCE: 'heic sequence',
    IMAGE_AVIF: 'avif',
    IMAGE_AVIF_SEQUENCE: 'avif sequence',
    APPLICATION_FLASH : 'flash',
    APPLICATION_OCTET_STREAM : 'application/octet-stream',
    APPLICATION_YAML : 'yaml',
    APPLICATION_JSON : 'json',
    APPLICATION_CBOR : 'cbor',
    APPLICATION_PDF : 'pdf',
    APPLICATION_PSD : 'psd',
    APPLICATION_CLIP : 'clip',
    APPLICATION_SAI2 : 'sai2',
    APPLICATION_KRITA : 'krita',
    APPLICATION_XCF : 'xcf',
    APPLICATION_ZIP : 'zip',
    APPLICATION_RAR : 'rar',
    APPLICATION_7Z : '7z',
    APPLICATION_GZIP: 'gzip',
    APPLICATION_WINDOWS_EXE : 'windows exe',
    APPLICATION_HYDRUS_ENCRYPTED_ZIP : 'application/hydrus-encrypted-zip',
    APPLICATION_HYDRUS_UPDATE_CONTENT : 'application/hydrus-update-content',
    APPLICATION_HYDRUS_UPDATE_DEFINITIONS : 'application/hydrus-update-definitions',
    AUDIO_M4A : 'm4a',
    AUDIO_MP3 : 'mp3',
    AUDIO_OGG : 'ogg',
    AUDIO_FLAC : 'flac',
    AUDIO_MKV : 'matroska audio',
    AUDIO_MP4 : 'mp4 audio',
    AUDIO_WAVE : 'wave',
    AUDIO_REALMEDIA : 'realaudio',
    AUDIO_TRUEAUDIO : 'tta',
    AUDIO_WMA : 'wma',
    AUDIO_WAVPACK : 'wavpack',
    TEXT_HTML : 'html',
    TEXT_PLAIN : 'plaintext',
    VIDEO_AVI : 'avi',
    VIDEO_FLV : 'flv',
    VIDEO_MOV : 'quicktime',
    VIDEO_MP4 : 'mp4',
    VIDEO_MPEG : 'mpeg',
    VIDEO_WMV : 'wmv',
    VIDEO_MKV : 'matroska',
    VIDEO_OGV : 'ogv',
    VIDEO_REALMEDIA : 'realvideo',
    VIDEO_WEBM : 'webm',
    UNDETERMINED_WM : 'wma or wmv',
    UNDETERMINED_MP4 : 'mp4 with or without audio',
    UNDETERMINED_PNG : 'png or apng',
    APPLICATION_UNKNOWN : 'unknown filetype',
    GENERAL_APPLICATION : 'application',
    GENERAL_APPLICATION_ARCHIVE : 'archive',
    GENERAL_IMAGE_PROJECT : 'image project file',
    GENERAL_AUDIO : 'audio',
    GENERAL_IMAGE : 'image',
    GENERAL_VIDEO : 'video',
    GENERAL_ANIMATION : 'animation',
}

string_enum_lookup = { s : enum for ( enum, s ) in mime_string_lookup.items() }

mime_mimetype_string_lookup = {
    APPLICATION_HYDRUS_CLIENT_COLLECTION : 'collection',
    IMAGE_JPEG : 'image/jpeg',
    IMAGE_PNG : 'image/png',
    ANIMATION_APNG : 'image/apng',
    IMAGE_GIF : 'image/gif',
    ANIMATION_GIF : 'image/gif',
    IMAGE_BMP : 'image/bmp',
    IMAGE_WEBP : 'image/webp',
    IMAGE_TIFF : 'image/tiff',
    IMAGE_ICON : 'image/x-icon',
    IMAGE_SVG : 'image/svg+xml',
    IMAGE_HEIF: 'image/heif',
    IMAGE_HEIF_SEQUENCE: 'image/heif-sequence',
    IMAGE_HEIC: 'image/heic',
    IMAGE_HEIC_SEQUENCE: 'image/heic-sequence',
    IMAGE_AVIF: 'image/avif',
    IMAGE_AVIF_SEQUENCE: 'image/avif-sequence',
    APPLICATION_FLASH : 'application/x-shockwave-flash',
    APPLICATION_OCTET_STREAM : 'application/octet-stream',
    APPLICATION_YAML : 'application/x-yaml',
    APPLICATION_JSON : 'application/json',
    APPLICATION_CBOR : 'application/cbor',
    APPLICATION_PDF : 'application/pdf',
    APPLICATION_PSD : 'image/vnd.adobe.photoshop',
    APPLICATION_CLIP : 'application/clip',
    APPLICATION_SAI2: 'application/sai2',
    APPLICATION_KRITA: 'application/x-krita',
    APPLICATION_XCF : 'image/x-xcf',
    APPLICATION_ZIP : 'application/zip',
    APPLICATION_RAR : 'application/vnd.rar',
    APPLICATION_7Z : 'application/x-7z-compressed',
    APPLICATION_GZIP: 'application/gzip',
    APPLICATION_WINDOWS_EXE : 'application/octet-stream',
    APPLICATION_HYDRUS_ENCRYPTED_ZIP : 'application/hydrus-encrypted-zip',
    APPLICATION_HYDRUS_UPDATE_CONTENT : 'application/hydrus-update-content',
    APPLICATION_HYDRUS_UPDATE_DEFINITIONS : 'application/hydrus-update-definitions',
    AUDIO_M4A : 'audio/mp4',
    AUDIO_MP3 : 'audio/mp3',
    AUDIO_OGG : 'audio/ogg',
    AUDIO_FLAC : 'audio/flac',
    AUDIO_MKV : 'audio/x-matroska',
    AUDIO_MP4 : 'audio/mp4',
    AUDIO_WAVE : 'audio/x-wav',
    AUDIO_REALMEDIA : 'audio/vnd.rn-realaudio',
    AUDIO_TRUEAUDIO : 'audio/x-tta',
    AUDIO_WMA : 'audio/x-ms-wma',
    AUDIO_WAVPACK : 'audio/wavpack',
    TEXT_HTML : 'text/html',
    TEXT_PLAIN : 'text/plain',
    VIDEO_AVI : 'video/x-msvideo',
    VIDEO_FLV : 'video/x-flv',
    VIDEO_MOV : 'video/quicktime',
    VIDEO_MP4 : 'video/mp4',
    VIDEO_MPEG : 'video/mpeg',
    VIDEO_WMV : 'video/x-ms-wmv',
    VIDEO_MKV : 'video/x-matroska',
    VIDEO_OGV : 'video/ogg',
    VIDEO_REALMEDIA : 'video/vnd.rn-realvideo',
    VIDEO_WEBM : 'video/webm',
    APPLICATION_UNKNOWN : 'unknown filetype',
    GENERAL_APPLICATION : 'application',
    GENERAL_APPLICATION_ARCHIVE : 'archive',
    GENERAL_IMAGE_PROJECT : 'image project file',
    GENERAL_AUDIO : 'audio',
    GENERAL_IMAGE : 'image',
    GENERAL_VIDEO : 'video',
    GENERAL_ANIMATION : 'animation',
}

mime_mimetype_string_lookup[ UNDETERMINED_WM ] = '{} or {}'.format( mime_mimetype_string_lookup[ AUDIO_WMA ], mime_mimetype_string_lookup[ VIDEO_WMV ] )
mime_mimetype_string_lookup[ UNDETERMINED_MP4 ] = '{} or {}'.format( mime_mimetype_string_lookup[ AUDIO_MP4 ], mime_mimetype_string_lookup[ VIDEO_MP4 ] )
mime_mimetype_string_lookup[ UNDETERMINED_PNG ] = '{} or {}'.format( mime_mimetype_string_lookup[ IMAGE_PNG ], mime_mimetype_string_lookup[ ANIMATION_APNG ] )

mime_ext_lookup = {
    APPLICATION_HYDRUS_CLIENT_COLLECTION : '.collection',
    IMAGE_JPEG : '.jpg',
    IMAGE_PNG : '.png',
    ANIMATION_APNG : '.png',
    IMAGE_GIF : '.gif',
    ANIMATION_GIF : '.gif',
    IMAGE_BMP : '.bmp',
    IMAGE_WEBP : '.webp',
    IMAGE_TIFF : '.tiff',
    IMAGE_ICON : '.ico',
    IMAGE_SVG : '.svg',
    IMAGE_HEIF: '.heif',
    IMAGE_HEIF_SEQUENCE: '.heifs',
    IMAGE_HEIC: '.heic',
    IMAGE_HEIC_SEQUENCE: '.heics',
    IMAGE_AVIF: '.avif',
    IMAGE_AVIF_SEQUENCE: '.avifs',
    APPLICATION_FLASH : '.swf',
    APPLICATION_OCTET_STREAM : '.bin',
    APPLICATION_YAML : '.yaml',
    APPLICATION_JSON : '.json',
    APPLICATION_PDF : '.pdf',
    APPLICATION_PSD : '.psd',
    APPLICATION_CLIP : '.clip',
    APPLICATION_SAI2: '.sai2',
    APPLICATION_KRITA: '.kra',
    APPLICATION_XCF : '.xcf',
    APPLICATION_ZIP : '.zip',
    APPLICATION_RAR : '.rar',
    APPLICATION_7Z : '.7z',
    APPLICATION_GZIP: '.gz',
    APPLICATION_WINDOWS_EXE : '.exe',
    APPLICATION_HYDRUS_ENCRYPTED_ZIP : '.zip.encrypted',
    APPLICATION_HYDRUS_UPDATE_CONTENT : '',
    APPLICATION_HYDRUS_UPDATE_DEFINITIONS : '',
    AUDIO_M4A : '.m4a',
    AUDIO_MP3 : '.mp3',
    AUDIO_MKV : '.mkv',
    AUDIO_MP4 : '.mp4',
    AUDIO_OGG : '.ogg',
    AUDIO_REALMEDIA : '.ra',
    AUDIO_FLAC : '.flac',
    AUDIO_WAVE : '.wav',
    AUDIO_TRUEAUDIO : '.tta',
    AUDIO_WMA : '.wma',
    AUDIO_WAVPACK : '.wv',
    TEXT_HTML : '.html',
    TEXT_PLAIN : '.txt',
    VIDEO_AVI : '.avi',
    VIDEO_FLV : '.flv',
    VIDEO_MOV : '.mov',
    VIDEO_MP4 : '.mp4',
    VIDEO_MPEG : '.mpeg',
    VIDEO_WMV : '.wmv',
    VIDEO_MKV : '.mkv',
    VIDEO_OGV : '.ogv',
    VIDEO_REALMEDIA : '.rm',
    VIDEO_WEBM : '.webm',
    APPLICATION_UNKNOWN : ''
}

ALLOWED_MIME_EXTENSIONS = [ mime_ext_lookup[ mime ] for mime in ALLOWED_MIMES ]

SITE_TYPE_DEVIANT_ART = 0
SITE_TYPE_GIPHY = 1
SITE_TYPE_PIXIV = 2
SITE_TYPE_BOORU = 3
SITE_TYPE_TUMBLR = 4
SITE_TYPE_HENTAI_FOUNDRY = 5
SITE_TYPE_NEWGROUNDS = 6
SITE_TYPE_NEWGROUNDS_MOVIES = 7
SITE_TYPE_NEWGROUNDS_GAMES = 8
SITE_TYPE_HENTAI_FOUNDRY_ARTIST = 9
SITE_TYPE_HENTAI_FOUNDRY_ARTIST_PICTURES = 10
SITE_TYPE_HENTAI_FOUNDRY_ARTIST_SCRAPS = 11
SITE_TYPE_HENTAI_FOUNDRY_TAGS = 12
SITE_TYPE_PIXIV_ARTIST_ID = 13
SITE_TYPE_PIXIV_TAG = 14
SITE_TYPE_DEFAULT = 15
SITE_TYPE_WATCHER = 16

site_type_string_lookup = {
    SITE_TYPE_DEFAULT : 'default',
    SITE_TYPE_BOORU : 'booru',
    SITE_TYPE_DEVIANT_ART : 'deviant art',
    SITE_TYPE_GIPHY : 'giphy',
    SITE_TYPE_HENTAI_FOUNDRY : 'hentai foundry',
    SITE_TYPE_HENTAI_FOUNDRY_ARTIST : 'hentai foundry artist',
    SITE_TYPE_HENTAI_FOUNDRY_ARTIST_PICTURES : 'hentai foundry artist pictures',
    SITE_TYPE_HENTAI_FOUNDRY_ARTIST_SCRAPS : 'hentai foundry artist scraps',
    SITE_TYPE_HENTAI_FOUNDRY_TAGS : 'hentai foundry tags',
    SITE_TYPE_NEWGROUNDS : 'newgrounds',
    SITE_TYPE_NEWGROUNDS_GAMES : 'newgrounds games',
    SITE_TYPE_NEWGROUNDS_MOVIES : 'newgrounds movies',
    SITE_TYPE_PIXIV : 'pixiv',
    SITE_TYPE_PIXIV_ARTIST_ID : 'pixiv artist id',
    SITE_TYPE_PIXIV_TAG : 'pixiv tag',
    SITE_TYPE_TUMBLR : 'tumblr',
    SITE_TYPE_WATCHER : 'watcher'
}

TIMEZONE_UTC = 0
TIMEZONE_LOCAL = 1
TIMEZONE_OFFSET = 2

URL_TYPE_POST = 0
URL_TYPE_API = 1
URL_TYPE_FILE = 2
URL_TYPE_GALLERY = 3
URL_TYPE_WATCHABLE = 4
URL_TYPE_UNKNOWN = 5
URL_TYPE_NEXT = 6
URL_TYPE_DESIRED = 7
URL_TYPE_SOURCE = 8
URL_TYPE_SUB_GALLERY = 9

url_type_string_lookup = {
    URL_TYPE_POST : 'post url',
    URL_TYPE_API : 'api/redirect url',
    URL_TYPE_FILE : 'file url',
    URL_TYPE_GALLERY : 'gallery url',
    URL_TYPE_WATCHABLE : 'watchable url',
    URL_TYPE_UNKNOWN : 'unknown url',
    URL_TYPE_NEXT : 'next page url',
    URL_TYPE_DESIRED : 'downloadable/pursuable url',
    URL_TYPE_SUB_GALLERY : 'sub-gallery url (is queued even if creator found no post/file urls)'
}

REMOTE_HELP = "https://hydrusnetwork.github.io/hydrus"

DOCUMENTATION_INDEX = "index.html"
DOCUMENTATION_CHANGELOG = f"changelog.html#version_{SOFTWARE_VERSION}"
DOCUMENTATION_DOWNLOADER_GUGS = "downloader_gugs.html"
DOCUMENTATION_DOWNLOADER_LOGIN = 'downloader_login.html'
DOCUMENTATION_ADDING_NEW_DOWNLOADERS = 'adding_new_downloaders.html'
DOCUMENTATION_DOWNLOADER_URL_CLASSES = 'downloader_url_classes.html'
DOCUMENTATION_GETTING_STARTED_SUBSCRIPTIONS = 'getting_started_subscriptions.html'
DOCUMENTATION_DATABASE_MIGRATION = 'database_migration.html'
DOCUMENTATION_DUPLICATES = 'duplicates.html'
DOCUMENTATION_DOWNLOADER_SHARING = 'downloader_sharing.html'
DOCUMENTATION_DOWNLOADER_PARSERS_PAGE_PARSERS_PAGE_PARSERS = 'downloader_parsers_page_parsers.html#page_parsers'
DOCUMENTATION_DOWNLOADER_PARSERS_CONTENT_PARSERS_CONTENT_PARSERS = 'downloader_parsers_content_parsers.html#content_parsers'
DOCUMENTATION_DOWNLOADER_PARSERS_FORMULAE_COMPOUND_FORMULA = 'downloader_parsers_formulae.html#compound_formula'
DOCUMENTATION_DOWNLOADER_PARSERS_FORMULAE_CONTEXT_VARIABLE_FORMULA = 'downloader_parsers_formulae.html#context_variable_formula'
DOCUMENTATION_DOWNLOADER_PARSERS_FORMULAE_HTML_FORMULA = 'downloader_parsers_formulae.html#html_formula'
DOCUMENTATION_DOWNLOADER_PARSERS_FORMULAE_JSON_FORMULA = 'downloader_parsers_formulae.html#json_formula'
DOCUMENTATION_ABOUT_DOCS = "about_docs.html"

# default options

DEFAULT_SERVER_ADMIN_PORT = 45870
DEFAULT_SERVICE_PORT = 45871

SERVER_ADMIN_KEY = b'server admin'

def construct_python_tuple( self, node ):
    
    return tuple( self.construct_sequence( node ) )
    

def represent_python_tuple( self, data ):
    
    return self.represent_sequence( 'tag:yaml.org,2002:python/tuple', data )
    

yaml.SafeLoader.add_constructor( 'tag:yaml.org,2002:python/tuple', construct_python_tuple )
yaml.SafeDumper.add_representer( tuple, represent_python_tuple )

# for some reason, sqlite doesn't parse to int before this, despite the column affinity
# it gives the register_converter function a bytestring :/
def integer_boolean_to_bool( integer_boolean ):
    
    return bool( int( integer_boolean ) )
    

# sqlite mod

sqlite3.register_adapter( dict, yaml.safe_dump )
sqlite3.register_adapter( list, yaml.safe_dump )
sqlite3.register_adapter( tuple, yaml.safe_dump )
sqlite3.register_adapter( bool, int )

sqlite3.register_converter( 'INTEGER_BOOLEAN', integer_boolean_to_bool )
sqlite3.register_converter( 'TEXT_YAML', yaml.safe_load )<|MERGE_RESOLUTION|>--- conflicted
+++ resolved
@@ -910,11 +910,7 @@
 MIMES_THAT_DEFINITELY_HAVE_AUDIO = tuple( [ APPLICATION_FLASH ] + list( AUDIO ) )
 MIMES_THAT_MAY_HAVE_AUDIO = tuple( list( MIMES_THAT_DEFINITELY_HAVE_AUDIO ) + list( VIDEO ) )
 
-<<<<<<< HEAD
-MIMES_WITH_THUMBNAILS = set( IMAGES ).union( ANIMATIONS ).union( VIDEO ).union( { IMAGE_SVG, APPLICATION_PDF, APPLICATION_FLASH, APPLICATION_CLIP, APPLICATION_PSD, APPLICATION_KRITA } )
-=======
-APPLICATIONS_WITH_THUMBNAILS = set( { IMAGE_SVG, APPLICATION_FLASH, APPLICATION_CLIP, APPLICATION_KRITA } ).union( VIEWABLE_IMAGE_PROJECT_FILES )
->>>>>>> f16ba5fd
+APPLICATIONS_WITH_THUMBNAILS = set( { IMAGE_SVG, APPLICATION_PDF, APPLICATION_FLASH, APPLICATION_CLIP, APPLICATION_KRITA } ).union( VIEWABLE_IMAGE_PROJECT_FILES )
 
 MIMES_WITH_THUMBNAILS = set( IMAGES ).union( ANIMATIONS ).union( VIDEO ).union( APPLICATIONS_WITH_THUMBNAILS )
 
