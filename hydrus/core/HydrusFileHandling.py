import hashlib
import os
import struct

from hydrus.core import HydrusAudioHandling
from hydrus.core import HydrusClipHandling
<<<<<<< HEAD
from hydrus.core import HydrusSVGHandling
=======
from hydrus.core import HydrusKritaHandling
>>>>>>> fa932d7a
from hydrus.core import HydrusConstants as HC
from hydrus.core import HydrusData
from hydrus.core import HydrusDocumentHandling
from hydrus.core import HydrusExceptions
from hydrus.core import HydrusFlashHandling
from hydrus.core import HydrusImageHandling
from hydrus.core import HydrusPaths
from hydrus.core import HydrusSerialisable
from hydrus.core import HydrusTemp
from hydrus.core import HydrusText
from hydrus.core import HydrusTime
from hydrus.core import HydrusVideoHandling
from hydrus.core.networking import HydrusNetwork

try:
    
    import speedcopy
    
    speedcopy.patch_copyfile()
    
    SPEEDCOPY_OK = True
    
except Exception as e:
    
    if not isinstance( e, ImportError ):
        
        HydrusData.Print( 'Failed to initialise speedcopy:' )
        HydrusData.PrintException( e )
        
    
    SPEEDCOPY_OK = False
    

# Mime

headers_and_mime_thumbnails = [
    ( ( ( 0, b'\xff\xd8' ), ), HC.IMAGE_JPEG ),
    ( ( ( 0, b'\x89PNG' ), ), HC.UNDETERMINED_PNG )
]

headers_and_mime = list( headers_and_mime_thumbnails )

headers_and_mime.extend( [
    ( ( ( 0, b'GIF87a' ), ), HC.IMAGE_GIF ),
    ( ( ( 0, b'GIF89a' ), ), HC.IMAGE_GIF ),
    ( ( ( 0, b'\x89PNG' ), ), HC.UNDETERMINED_PNG ),
    ( ( ( 8, b'WEBP' ), ), HC.IMAGE_WEBP ),
    ( ( ( 0, b'II*\x00' ), ), HC.IMAGE_TIFF ),
    ( ( ( 0, b'MM\x00*' ), ), HC.IMAGE_TIFF ),
    ( ( ( 0, b'BM' ), ), HC.IMAGE_BMP ),
    ( ( ( 0, b'\x00\x00\x01\x00' ), ), HC.IMAGE_ICON ),
    ( ( ( 0, b'\x00\x00\x02\x00' ), ), HC.IMAGE_ICON ),
    ( ( ( 0, b'CWS' ), ), HC.APPLICATION_FLASH ),
    ( ( ( 0, b'FWS' ), ), HC.APPLICATION_FLASH ),
    ( ( ( 0, b'ZWS' ), ), HC.APPLICATION_FLASH ),
    ( ( ( 0, b'FLV' ), ), HC.VIDEO_FLV ),
    ( ( ( 0, b'%PDF' ), ), HC.APPLICATION_PDF ),
    ( ( ( 0, b'8BPS\x00\x01' ), ), HC.APPLICATION_PSD ),
    ( ( ( 0, b'8BPS\x00\x02' ), ), HC.APPLICATION_PSD ), # PSB, which is basically PSD v2 and does giganto resolution
    ( ( ( 0, b'CSFCHUNK' ), ), HC.APPLICATION_CLIP ),
    ( ( ( 0, b'SAI-CANVAS' ), ), HC.APPLICATION_SAI2 ),
    ( ( ( 38, b'application/x-krita' ), ), HC.APPLICATION_KRITA ), # important this comes before zip files because this is also a zip file
    ( ( ( 42, b'application/x-krita' ), ), HC.APPLICATION_KRITA ), # https://gitlab.freedesktop.org/xdg/shared-mime-info/-/blob/master/data/freedesktop.org.xml.in#L2829
    ( ( ( 58, b'application/x-krita' ), ), HC.APPLICATION_KRITA ), 
    ( ( ( 63, b'application/x-krita' ), ), HC.APPLICATION_KRITA ), 
    ( ( ( 0, b'PK\x03\x04' ), ), HC.APPLICATION_ZIP ),
    ( ( ( 0, b'PK\x05\x06' ), ), HC.APPLICATION_ZIP ),
    ( ( ( 0, b'PK\x07\x08' ), ), HC.APPLICATION_ZIP ),
    ( ( ( 0, b'7z\xBC\xAF\x27\x1C' ), ), HC.APPLICATION_7Z ),
    ( ( ( 0, b'\x52\x61\x72\x21\x1A\x07\x00' ), ), HC.APPLICATION_RAR ),
    ( ( ( 0, b'\x52\x61\x72\x21\x1A\x07\x01\x00' ), ), HC.APPLICATION_RAR ),
    ( ( ( 0, b'hydrus encrypted zip' ), ), HC.APPLICATION_HYDRUS_ENCRYPTED_ZIP ),
    ( ( ( 4, b'ftypmp4' ), ), HC.UNDETERMINED_MP4 ),
    ( ( ( 4, b'ftypisom' ), ), HC.UNDETERMINED_MP4 ),
    ( ( ( 4, b'ftypM4V' ), ), HC.UNDETERMINED_MP4 ),
    ( ( ( 4, b'ftypMSNV' ), ), HC.UNDETERMINED_MP4 ),
    ( ( ( 4, b'ftypavc1' ), ), HC.UNDETERMINED_MP4 ),
    ( ( ( 4, b'ftypFACE' ), ), HC.UNDETERMINED_MP4 ),
    ( ( ( 4, b'ftypdash' ), ), HC.UNDETERMINED_MP4 ),
    ( ( ( 4, b'ftypqt' ), ), HC.VIDEO_MOV ),
    ( ( ( 0, b'fLaC' ), ), HC.AUDIO_FLAC ),
    ( ( ( 0, b'RIFF' ), ( 8, b'WAVE' ) ), HC.AUDIO_WAVE ),
    ( ( ( 0, b'wvpk' ), ), HC.AUDIO_WAVPACK ),
    ( ( ( 8, b'AVI ' ), ), HC.VIDEO_AVI ),
    ( ( ( 0, b'\x30\x26\xB2\x75\x8E\x66\xCF\x11\xA6\xD9\x00\xAA\x00\x62\xCE\x6C' ), ), HC.UNDETERMINED_WM ),
    ( ( ( 0, b'\x4D\x5A\x90\x00\x03', ), ), HC.APPLICATION_WINDOWS_EXE )
] )

def GenerateThumbnailBytes( path, target_resolution, mime, duration, num_frames, clip_rect = None, percentage_in = 35 ):
    
    if target_resolution == ( 0, 0 ):
        
        target_resolution = ( 128, 128 )
        
    
    if mime in ( HC.IMAGE_JPEG, HC.IMAGE_PNG, HC.IMAGE_GIF, HC.IMAGE_WEBP, HC.IMAGE_TIFF, HC.IMAGE_ICON ): # not apng atm
        
        try:
            
            thumbnail_bytes = HydrusImageHandling.GenerateThumbnailBytesFromStaticImagePath( path, target_resolution, mime, clip_rect = clip_rect )
            
        except Exception as e:
            
            HydrusData.Print( 'Problem generating thumbnail for "{}":'.format( path ) )
            HydrusData.PrintException( e )
            
            thumb_path = os.path.join( HC.STATIC_DIR, 'hydrus.png' )
            
            thumbnail_bytes = HydrusImageHandling.GenerateThumbnailBytesFromStaticImagePath( thumb_path, target_resolution, HC.IMAGE_PNG, clip_rect = clip_rect )
            
        
    elif mime == HC.APPLICATION_PSD:
        
        ( os_file_handle, temp_path ) = HydrusTemp.GetTempPath( suffix = '.png' )
        
        try:
            
            HydrusVideoHandling.RenderImageToImagePath( path, temp_path )
            
            thumbnail_bytes = HydrusImageHandling.GenerateThumbnailBytesFromStaticImagePath( temp_path, target_resolution, HC.IMAGE_PNG, clip_rect = clip_rect )
            
        except:
            
            thumb_path = os.path.join( HC.STATIC_DIR, 'psd.png' )
            
            thumbnail_bytes = HydrusImageHandling.GenerateThumbnailBytesFromStaticImagePath( thumb_path, target_resolution, HC.IMAGE_PNG, clip_rect = clip_rect )
            
        finally:
            
            HydrusTemp.CleanUpTempPath( os_file_handle, temp_path )
            
        
    elif mime == HC.APPLICATION_CLIP:
        
        ( os_file_handle, temp_path ) = HydrusTemp.GetTempPath()
        
        try:
            
            HydrusClipHandling.ExtractDBPNGToPath( path, temp_path )
            
            thumbnail_bytes = HydrusImageHandling.GenerateThumbnailBytesFromStaticImagePath( temp_path, target_resolution, HC.IMAGE_PNG, clip_rect = clip_rect )
            
        except:
            
            thumb_path = os.path.join( HC.STATIC_DIR, 'clip.png' )
            
            thumbnail_bytes = HydrusImageHandling.GenerateThumbnailBytesFromStaticImagePath( thumb_path, target_resolution, HC.IMAGE_PNG, clip_rect = clip_rect )
            
        finally:
            
            HydrusTemp.CleanUpTempPath( os_file_handle, temp_path )

    elif mime == HC.IMAGE_SVG: 

        try:
            
            thumbnail_bytes = HydrusSVGHandling.GenerateThumbnailBytesFromSVGPath( path, target_resolution, clip_rect = clip_rect )
            
        except Exception as e:
            
            HydrusData.Print( 'Problem generating thumbnail for "{}":'.format( path ) )
            HydrusData.PrintException( e )
            
            thumb_path = os.path.join( HC.STATIC_DIR, 'svg.png' )
            
            thumbnail_bytes = HydrusImageHandling.GenerateThumbnailBytesFromStaticImagePath( thumb_path, target_resolution, HC.IMAGE_PNG, clip_rect = clip_rect )
            

    elif mime == HC.APPLICATION_KRITA:
        
        ( os_file_handle, temp_path ) = HydrusTemp.GetTempPath()
        
        try:
            
            HydrusKritaHandling.ExtractZippedImageToPath( path, temp_path )
            
            thumbnail_bytes = HydrusImageHandling.GenerateThumbnailBytesFromStaticImagePath( temp_path, target_resolution, HC.IMAGE_PNG, clip_rect = clip_rect )
            
        except Exception as e:
            
            thumb_path = os.path.join( HC.STATIC_DIR, 'krita.png' )
            
            thumbnail_bytes = HydrusImageHandling.GenerateThumbnailBytesFromStaticImagePath( thumb_path, target_resolution, HC.IMAGE_PNG, clip_rect = clip_rect )
            
        finally:
            
            HydrusTemp.CleanUpTempPath( os_file_handle, temp_path )
        

    elif mime == HC.APPLICATION_FLASH:
        
        ( os_file_handle, temp_path ) = HydrusTemp.GetTempPath()
        
        try:
            
            HydrusFlashHandling.RenderPageToFile( path, temp_path, 1 )
            
            thumbnail_bytes = HydrusImageHandling.GenerateThumbnailBytesFromStaticImagePath( temp_path, target_resolution, HC.IMAGE_PNG, clip_rect = clip_rect )
            
        except:
            
            thumb_path = os.path.join( HC.STATIC_DIR, 'flash.png' )
            
            thumbnail_bytes = HydrusImageHandling.GenerateThumbnailBytesFromStaticImagePath( thumb_path, target_resolution, HC.IMAGE_PNG, clip_rect = clip_rect )
            
        finally:
            
            HydrusTemp.CleanUpTempPath( os_file_handle, temp_path )
            
        
    else:
        
        renderer = None
        
        desired_thumb_frame = int( ( percentage_in / 100.0 ) * num_frames )
        
        try:
            
            renderer = HydrusVideoHandling.VideoRendererFFMPEG( path, mime, duration, num_frames, target_resolution, clip_rect = clip_rect, start_pos = desired_thumb_frame )
            
            numpy_image = renderer.read_frame()
            
        except Exception as e:
            
            HydrusData.Print( 'Problem generating thumbnail for "{}" at frame {} ({})--FFMPEG could not render it.'.format( path, desired_thumb_frame, HydrusData.ConvertFloatToPercentage( percentage_in / 100.0 ) ) )
            HydrusData.PrintException( e )
            
            numpy_image = None
            
        
        if numpy_image is None and desired_thumb_frame != 0:
            
            if renderer is not None:
                
                renderer.Stop()
                
            
            # try first frame instead
            
            try:
                
                renderer = HydrusVideoHandling.VideoRendererFFMPEG( path, mime, duration, num_frames, target_resolution, clip_rect = clip_rect )
                
                numpy_image = renderer.read_frame()
                
            except Exception as e:
                
                HydrusData.Print( 'Problem generating thumbnail for "{}" at first frame--FFMPEG could not render it.'.format( path ) )
                HydrusData.PrintException( e )
                
                numpy_image = None
                
            
        
        if numpy_image is None:
            
            thumb_path = os.path.join( HC.STATIC_DIR, 'hydrus.png' )
            
            thumbnail_bytes = HydrusImageHandling.GenerateThumbnailBytesFromStaticImagePath( thumb_path, target_resolution, HC.IMAGE_PNG, clip_rect = clip_rect )
            
        else:
            
            numpy_image = HydrusImageHandling.ResizeNumPyImage( numpy_image, target_resolution ) # just in case ffmpeg doesn't deliver right
            
            thumbnail_bytes = HydrusImageHandling.GenerateThumbnailBytesNumPy( numpy_image )
            
        
        if renderer is not None:
            
            renderer.Stop()
            
        
    
    return thumbnail_bytes
    
def GetExtraHashesFromPath( path ):
    
    h_md5 = hashlib.md5()
    h_sha1 = hashlib.sha1()
    h_sha512 = hashlib.sha512()
    
    with open( path, 'rb' ) as f:
        
        for block in HydrusPaths.ReadFileLikeAsBlocks( f ):
            
            h_md5.update( block )
            h_sha1.update( block )
            h_sha512.update( block )
            
        
    
    md5 = h_md5.digest()
    sha1 = h_sha1.digest()
    sha512 = h_sha512.digest()
    
    return ( md5, sha1, sha512 )
    
def GetFileInfo( path, mime = None, ok_to_look_for_hydrus_updates = False ):
    
    size = os.path.getsize( path )
    
    if size == 0:
        
        raise HydrusExceptions.ZeroSizeFileException( 'File is of zero length!' )
        
    
    if mime is None:
        
        mime = GetMime( path, ok_to_look_for_hydrus_updates = ok_to_look_for_hydrus_updates )
        
    
    if mime not in HC.ALLOWED_MIMES:
        
        if mime == HC.TEXT_HTML:
            
            raise HydrusExceptions.UnsupportedFileException( 'Looks like HTML -- maybe the client needs to be taught how to parse this?' )
            
        elif mime == HC.APPLICATION_UNKNOWN:
            
            raise HydrusExceptions.UnsupportedFileException( 'Unknown filetype!' )
            
        else:
            
            raise HydrusExceptions.UnsupportedFileException( 'Filetype is not permitted!' )
            
        
    
    width = None
    height = None
    duration = None
    num_frames = None
    num_words = None
    
    if mime in HC.MIMES_THAT_DEFINITELY_HAVE_AUDIO:
        
        has_audio = True
        
    else:
        
        has_audio = False
        
    
    if mime in ( HC.IMAGE_JPEG, HC.IMAGE_PNG, HC.IMAGE_GIF, HC.IMAGE_WEBP, HC.IMAGE_TIFF, HC.IMAGE_ICON ):
        
        ( ( width, height ), duration, num_frames ) = HydrusImageHandling.GetImageProperties( path, mime )
        
    elif mime == HC.APPLICATION_CLIP:
        
        ( ( width, height ), duration, num_frames ) = HydrusClipHandling.GetClipProperties( path )
        
<<<<<<< HEAD
    elif mime == HC.IMAGE_SVG:

        ( width, height ) = HydrusSVGHandling.GetSVGResolution( path )
=======
    elif mime == HC.APPLICATION_KRITA:
        
        ( width, height ) = HydrusKritaHandling.GetKraProperties( path )
>>>>>>> fa932d7a

    elif mime == HC.APPLICATION_FLASH:
        
        ( ( width, height ), duration, num_frames ) = HydrusFlashHandling.GetFlashProperties( path )
        
    elif mime == HC.IMAGE_APNG:
        
        ( ( width, height ), duration, num_frames, has_audio ) = HydrusVideoHandling.GetFFMPEGAPNGProperties( path )
        
    elif mime == HC.APPLICATION_PDF:
        
        num_words = HydrusDocumentHandling.GetPDFNumWords( path ) # this now give None until a better solution can be found
        
    elif mime == HC.APPLICATION_PSD:
        
        ( width, height ) = HydrusImageHandling.GetPSDResolution( path )
        
    elif mime in HC.VIDEO:
        
        ( ( width, height ), duration, num_frames, has_audio ) = HydrusVideoHandling.GetFFMPEGVideoProperties( path )
        
    elif mime in HC.AUDIO:
        
        ffmpeg_lines = HydrusVideoHandling.GetFFMPEGInfoLines( path )
        
        ( file_duration_in_s, stream_duration_in_s ) = HydrusVideoHandling.ParseFFMPEGDuration( ffmpeg_lines )
        
        duration = int( file_duration_in_s * 1000 )
        
    
    if width is not None and width < 0:
        
        width *= -1
        
    
    if height is not None and height < 0:
        
        width *= -1
        
    
    if duration is not None and duration < 0:
        
        duration *= -1
        
    
    if num_frames is not None and num_frames < 0:
        
        num_frames *= -1
        
    
    if num_words is not None and num_words < 0:
        
        num_words *= -1
        
    
    return ( size, mime, width, height, duration, num_frames, has_audio, num_words )
    
def GetFileModifiedTimestamp( path ) -> int:
    
    return int( os.path.getmtime( path ) )
    
def GetHashFromPath( path ):
    
    h = hashlib.sha256()
    
    with open( path, 'rb' ) as f:
        
        for block in HydrusPaths.ReadFileLikeAsBlocks( f ):
            
            h.update( block )
            
        
    
    return h.digest()
    
def GetMime( path, ok_to_look_for_hydrus_updates = False ):
    
    size = os.path.getsize( path )
    
    if size == 0:
        
        raise HydrusExceptions.ZeroSizeFileException( 'File is of zero length!' )
        
    
    if ok_to_look_for_hydrus_updates and size < 64 * 1024 * 1024:
        
        with open( path, 'rb' ) as f:
            
            update_network_bytes = f.read()
            
        
        try:
            
            update = HydrusSerialisable.CreateFromNetworkBytes( update_network_bytes )
            
            if isinstance( update, HydrusNetwork.ContentUpdate ):
                
                return HC.APPLICATION_HYDRUS_UPDATE_CONTENT
                
            elif isinstance( update, HydrusNetwork.DefinitionsUpdate ):
                
                return HC.APPLICATION_HYDRUS_UPDATE_DEFINITIONS
                
            
        except:
            
            pass
            
        
    
    with open( path, 'rb' ) as f:
        
        bit_to_check = f.read( 256 )
        
    
    for ( offsets_and_headers, mime ) in headers_and_mime:
        
        it_passes = False not in ( bit_to_check[ offset: ].startswith( header ) for ( offset, header ) in offsets_and_headers )
        
        if it_passes:
            
            if mime in ( HC.UNDETERMINED_WM, HC.UNDETERMINED_MP4 ):
                
                return HydrusVideoHandling.GetMime( path )
                
            elif mime == HC.UNDETERMINED_PNG:
                
                if IsPNGAnimated( bit_to_check ):
                    
                    return HC.IMAGE_APNG
                    
                else:
                    
                    return HC.IMAGE_PNG
                    
                
            else:
                
                return mime
                
            
        
    
    if HydrusText.LooksLikeHTML( bit_to_check ):
        
        return HC.TEXT_HTML
        
    if HydrusText.LooksLikeSVG( bit_to_check ): 
        
        return HC.IMAGE_SVG
    
    # it is important this goes at the end, because ffmpeg has a billion false positives!
    # for instance, it once thought some hydrus update files were mpegs
    try:
        
        mime = HydrusVideoHandling.GetMime( path )
        
        if mime != HC.APPLICATION_UNKNOWN:
            
            return mime
            
        
    except HydrusExceptions.UnsupportedFileException:
        
        pass
        
    except Exception as e:
        
        HydrusData.Print( 'FFMPEG had trouble with: ' + path )
        HydrusData.PrintException( e, do_wait = False )
        
    
    return HC.APPLICATION_UNKNOWN
    
def GetThumbnailMime( path ):
    
    with open( path, 'rb' ) as f:
        
        bit_to_check = f.read( 256 )
        
    
    for ( offsets_and_headers, mime ) in headers_and_mime_thumbnails:
        
        it_passes = False not in ( bit_to_check[ offset: ].startswith( header ) for ( offset, header ) in offsets_and_headers )
        
        if it_passes:
            
            return mime
            
        
    
    return HC.APPLICATION_OCTET_STREAM
    
def IsPNGAnimated( file_header_bytes ):
    
    apng_actl_bytes = HydrusVideoHandling.GetAPNGACTLChunkData( file_header_bytes )
    
    if apng_actl_bytes is not None:
        
        # this is an animated png
        
        # acTL chunk in an animated png is 4 bytes of num frames, then 4 bytes of num times to loop
        # https://wiki.mozilla.org/APNG_Specification#.60acTL.60:_The_Animation_Control_Chunk
        
        num_frames = HydrusVideoHandling.GetAPNGNumFrames( apng_actl_bytes )
        
        if num_frames > 1:
            
            return True
            
        
    
    return False
    <|MERGE_RESOLUTION|>--- conflicted
+++ resolved
@@ -4,11 +4,8 @@
 
 from hydrus.core import HydrusAudioHandling
 from hydrus.core import HydrusClipHandling
-<<<<<<< HEAD
+from hydrus.core import HydrusKritaHandling
 from hydrus.core import HydrusSVGHandling
-=======
-from hydrus.core import HydrusKritaHandling
->>>>>>> fa932d7a
 from hydrus.core import HydrusConstants as HC
 from hydrus.core import HydrusData
 from hydrus.core import HydrusDocumentHandling
@@ -161,6 +158,28 @@
             
             HydrusTemp.CleanUpTempPath( os_file_handle, temp_path )
 
+
+    elif mime == HC.APPLICATION_KRITA:
+        
+        ( os_file_handle, temp_path ) = HydrusTemp.GetTempPath()
+        
+        try:
+            
+            HydrusKritaHandling.ExtractZippedImageToPath( path, temp_path )
+            
+            thumbnail_bytes = HydrusImageHandling.GenerateThumbnailBytesFromStaticImagePath( temp_path, target_resolution, HC.IMAGE_PNG, clip_rect = clip_rect )
+            
+        except Exception as e:
+            
+            thumb_path = os.path.join( HC.STATIC_DIR, 'krita.png' )
+            
+            thumbnail_bytes = HydrusImageHandling.GenerateThumbnailBytesFromStaticImagePath( thumb_path, target_resolution, HC.IMAGE_PNG, clip_rect = clip_rect )
+            
+        finally:
+            
+            HydrusTemp.CleanUpTempPath( os_file_handle, temp_path )
+        
+        
     elif mime == HC.IMAGE_SVG: 
 
         try:
@@ -176,28 +195,7 @@
             
             thumbnail_bytes = HydrusImageHandling.GenerateThumbnailBytesFromStaticImagePath( thumb_path, target_resolution, HC.IMAGE_PNG, clip_rect = clip_rect )
             
-
-    elif mime == HC.APPLICATION_KRITA:
-        
-        ( os_file_handle, temp_path ) = HydrusTemp.GetTempPath()
-        
-        try:
-            
-            HydrusKritaHandling.ExtractZippedImageToPath( path, temp_path )
-            
-            thumbnail_bytes = HydrusImageHandling.GenerateThumbnailBytesFromStaticImagePath( temp_path, target_resolution, HC.IMAGE_PNG, clip_rect = clip_rect )
-            
-        except Exception as e:
-            
-            thumb_path = os.path.join( HC.STATIC_DIR, 'krita.png' )
-            
-            thumbnail_bytes = HydrusImageHandling.GenerateThumbnailBytesFromStaticImagePath( thumb_path, target_resolution, HC.IMAGE_PNG, clip_rect = clip_rect )
-            
-        finally:
-            
-            HydrusTemp.CleanUpTempPath( os_file_handle, temp_path )
-        
-
+            
     elif mime == HC.APPLICATION_FLASH:
         
         ( os_file_handle, temp_path ) = HydrusTemp.GetTempPath()
@@ -359,15 +357,13 @@
         
         ( ( width, height ), duration, num_frames ) = HydrusClipHandling.GetClipProperties( path )
         
-<<<<<<< HEAD
+    elif mime == HC.APPLICATION_KRITA:
+        
+        ( width, height ) = HydrusKritaHandling.GetKraProperties( path )
+
     elif mime == HC.IMAGE_SVG:
 
         ( width, height ) = HydrusSVGHandling.GetSVGResolution( path )
-=======
-    elif mime == HC.APPLICATION_KRITA:
-        
-        ( width, height ) = HydrusKritaHandling.GetKraProperties( path )
->>>>>>> fa932d7a
 
     elif mime == HC.APPLICATION_FLASH:
         
