import hashlib
import os

from hydrus.core import HydrusAudioHandling
from hydrus.core import HydrusClipHandling
<<<<<<< HEAD
from hydrus.core import HydrusKritaHandling

try:
    
    from hydrus.core import HydrusSVGHandling
    
    SVG_OK = True
    
except:
    
    SVG_OK = False
    

from hydrus.core import HydrusPSDHandling
=======
>>>>>>> 50e54827
from hydrus.core import HydrusConstants as HC
from hydrus.core import HydrusData
from hydrus.core import HydrusDocumentHandling
from hydrus.core import HydrusExceptions
from hydrus.core import HydrusFlashHandling
from hydrus.core import HydrusImageHandling
from hydrus.core import HydrusKritaHandling
from hydrus.core import HydrusPaths
from hydrus.core import HydrusSerialisable
from hydrus.core import HydrusSVGHandling
from hydrus.core import HydrusTemp
from hydrus.core import HydrusText
from hydrus.core import HydrusVideoHandling
from hydrus.core.networking import HydrusNetwork

try:
    
    import speedcopy
    
    speedcopy.patch_copyfile()
    
    SPEEDCOPY_OK = True
    
except Exception as e:
    
    if not isinstance( e, ImportError ):
        
        HydrusData.Print( 'Failed to initialise speedcopy:' )
        HydrusData.PrintException( e )
        
    
    SPEEDCOPY_OK = False
    

# Mime

headers_and_mime_thumbnails = [
    ( ( ( 0, b'\xff\xd8' ), ), HC.IMAGE_JPEG ),
    ( ( ( 0, b'\x89PNG' ), ), HC.UNDETERMINED_PNG )
]

headers_and_mime = list( headers_and_mime_thumbnails )

headers_and_mime.extend( [
    ( ( ( 0, b'GIF87a' ), ), HC.IMAGE_GIF ),
    ( ( ( 0, b'GIF89a' ), ), HC.IMAGE_GIF ),
    ( ( ( 0, b'\x89PNG' ), ), HC.UNDETERMINED_PNG ),
    ( ( ( 8, b'WEBP' ), ), HC.IMAGE_WEBP ),
    ( ( ( 0, b'II*\x00' ), ), HC.IMAGE_TIFF ),
    ( ( ( 0, b'MM\x00*' ), ), HC.IMAGE_TIFF ),
    ( ( ( 0, b'BM' ), ), HC.IMAGE_BMP ),
    ( ( ( 0, b'\x00\x00\x01\x00' ), ), HC.IMAGE_ICON ),
    ( ( ( 0, b'\x00\x00\x02\x00' ), ), HC.IMAGE_ICON ),
    ( ( ( 0, b'CWS' ), ), HC.APPLICATION_FLASH ),
    ( ( ( 0, b'FWS' ), ), HC.APPLICATION_FLASH ),
    ( ( ( 0, b'ZWS' ), ), HC.APPLICATION_FLASH ),
    ( ( ( 0, b'FLV' ), ), HC.VIDEO_FLV ),
    ( ( ( 0, b'%PDF' ), ), HC.APPLICATION_PDF ),
    ( ( ( 0, b'8BPS\x00\x01' ), ), HC.APPLICATION_PSD ),
    ( ( ( 0, b'8BPS\x00\x02' ), ), HC.APPLICATION_PSD ), # PSB, which is basically PSD v2 and does giganto resolution
    ( ( ( 0, b'CSFCHUNK' ), ), HC.APPLICATION_CLIP ),
    ( ( ( 0, b'SAI-CANVAS' ), ), HC.APPLICATION_SAI2 ),
    ( ( ( 0, b'gimp xcf ' ), ), HC.APPLICATION_XCF ),
    ( ( ( 38, b'application/x-krita' ), ), HC.APPLICATION_KRITA ), # important this comes before zip files because this is also a zip file
    ( ( ( 42, b'application/x-krita' ), ), HC.APPLICATION_KRITA ), # https://gitlab.freedesktop.org/xdg/shared-mime-info/-/blob/master/data/freedesktop.org.xml.in#L2829
    ( ( ( 58, b'application/x-krita' ), ), HC.APPLICATION_KRITA ), 
    ( ( ( 63, b'application/x-krita' ), ), HC.APPLICATION_KRITA ), 
    ( ( ( 0, b'PK\x03\x04' ), ), HC.APPLICATION_ZIP ),
    ( ( ( 0, b'PK\x05\x06' ), ), HC.APPLICATION_ZIP ),
    ( ( ( 0, b'PK\x07\x08' ), ), HC.APPLICATION_ZIP ),
    ( ( ( 0, b'7z\xBC\xAF\x27\x1C' ), ), HC.APPLICATION_7Z ),
    ( ( ( 0, b'\x52\x61\x72\x21\x1A\x07\x00' ), ), HC.APPLICATION_RAR ),
    ( ( ( 0, b'\x52\x61\x72\x21\x1A\x07\x01\x00' ), ), HC.APPLICATION_RAR ),
    ( ( ( 0, b'\x1f\x8b' ), ), HC.APPLICATION_GZIP ),
    ( ( ( 0, b'hydrus encrypted zip' ), ), HC.APPLICATION_HYDRUS_ENCRYPTED_ZIP ),
    ( ( ( 4, b'ftypmp4' ), ), HC.UNDETERMINED_MP4 ),
    ( ( ( 4, b'ftypisom' ), ), HC.UNDETERMINED_MP4 ),
    ( ( ( 4, b'ftypM4V' ), ), HC.UNDETERMINED_MP4 ),
    ( ( ( 4, b'ftypMSNV' ), ), HC.UNDETERMINED_MP4 ),
    ( ( ( 4, b'ftypavc1' ), ), HC.UNDETERMINED_MP4 ),
    ( ( ( 4, b'ftypFACE' ), ), HC.UNDETERMINED_MP4 ),
    ( ( ( 4, b'ftypdash' ), ), HC.UNDETERMINED_MP4 ),
    ( ( ( 4, b'ftypqt' ), ), HC.VIDEO_MOV ),
    ( ( ( 0, b'fLaC' ), ), HC.AUDIO_FLAC ),
    ( ( ( 0, b'RIFF' ), ( 8, b'WAVE' ) ), HC.AUDIO_WAVE ),
    ( ( ( 0, b'wvpk' ), ), HC.AUDIO_WAVPACK ),
    ( ( ( 8, b'AVI ' ), ), HC.VIDEO_AVI ),
    ( ( ( 0, b'\x30\x26\xB2\x75\x8E\x66\xCF\x11\xA6\xD9\x00\xAA\x00\x62\xCE\x6C' ), ), HC.UNDETERMINED_WM ),
    ( ( ( 0, b'\x4D\x5A\x90\x00\x03', ), ), HC.APPLICATION_WINDOWS_EXE )
] )

def GenerateThumbnailBytes( path, target_resolution, mime, duration, num_frames, clip_rect = None, percentage_in = 35 ):
    
    if target_resolution == ( 0, 0 ):
        
        target_resolution = ( 128, 128 )
        
    
    if mime in ( HC.IMAGE_JPEG, HC.IMAGE_PNG, HC.IMAGE_GIF, HC.IMAGE_WEBP, HC.IMAGE_TIFF, HC.IMAGE_ICON ): # not apng atm
        
        try:
            
            thumbnail_bytes = HydrusImageHandling.GenerateThumbnailBytesFromStaticImagePath( path, target_resolution, mime, clip_rect = clip_rect )
            
        except Exception as e:
            
            HydrusData.Print( 'Problem generating thumbnail for "{}":'.format( path ) )
            HydrusData.PrintException( e )
            
            thumb_path = os.path.join( HC.STATIC_DIR, 'hydrus.png' )
            
            thumbnail_bytes = HydrusImageHandling.GenerateThumbnailBytesFromStaticImagePath( thumb_path, target_resolution, HC.IMAGE_PNG, clip_rect = clip_rect )
            
        
    elif mime == HC.APPLICATION_PSD:
                
        try:
            
            thumbnail_bytes = HydrusPSDHandling.GenerateThumbnailBytesFromPSDPath( path, target_resolution, clip_rect = clip_rect )
            
        except:

            try:

                ( os_file_handle, temp_path ) = HydrusTemp.GetTempPath( suffix = '.png' )

                HydrusVideoHandling.RenderImageToImagePath( path, temp_path )
            
                thumbnail_bytes = HydrusImageHandling.GenerateThumbnailBytesFromStaticImagePath( temp_path, target_resolution, HC.IMAGE_PNG, clip_rect = clip_rect )
            
            except: 

                thumb_path = os.path.join( HC.STATIC_DIR, 'psd.png' )
                
                thumbnail_bytes = HydrusImageHandling.GenerateThumbnailBytesFromStaticImagePath( thumb_path, target_resolution, HC.IMAGE_PNG, clip_rect = clip_rect )
            
        
    elif mime == HC.APPLICATION_CLIP:
        
        ( os_file_handle, temp_path ) = HydrusTemp.GetTempPath()
        
        try:
            
            HydrusClipHandling.ExtractDBPNGToPath( path, temp_path )
            
            thumbnail_bytes = HydrusImageHandling.GenerateThumbnailBytesFromStaticImagePath( temp_path, target_resolution, HC.IMAGE_PNG, clip_rect = clip_rect )
            
        except:
            
            thumb_path = os.path.join( HC.STATIC_DIR, 'clip.png' )
            
            thumbnail_bytes = HydrusImageHandling.GenerateThumbnailBytesFromStaticImagePath( thumb_path, target_resolution, HC.IMAGE_PNG, clip_rect = clip_rect )
            
        finally:
            
            HydrusTemp.CleanUpTempPath( os_file_handle, temp_path )
            
        
    elif mime == HC.APPLICATION_KRITA:
        
        ( os_file_handle, temp_path ) = HydrusTemp.GetTempPath()
        
        try:
            
            HydrusKritaHandling.ExtractZippedImageToPath( path, temp_path )
            
            thumbnail_bytes = HydrusImageHandling.GenerateThumbnailBytesFromStaticImagePath( temp_path, target_resolution, HC.IMAGE_PNG, clip_rect = clip_rect )
            
        except Exception as e:
            
            thumb_path = os.path.join( HC.STATIC_DIR, 'krita.png' )
            
            thumbnail_bytes = HydrusImageHandling.GenerateThumbnailBytesFromStaticImagePath( thumb_path, target_resolution, HC.IMAGE_PNG, clip_rect = clip_rect )
            
        finally:
            
            HydrusTemp.CleanUpTempPath( os_file_handle, temp_path )
            
        
    elif mime == HC.IMAGE_SVG: 
        
        try:
            
            thumbnail_bytes = HydrusSVGHandling.GenerateThumbnailBytesFromSVGPath( path, target_resolution, clip_rect = clip_rect )
            
        except Exception as e:
            
            if not isinstance( e, HydrusExceptions.UnsupportedFileException ):
                
                HydrusData.Print( 'Problem generating thumbnail for "{}":'.format( path ) )
                HydrusData.PrintException( e )
                
            
            thumb_path = os.path.join( HC.STATIC_DIR, 'svg.png' )
            
            thumbnail_bytes = HydrusImageHandling.GenerateThumbnailBytesFromStaticImagePath( thumb_path, target_resolution, HC.IMAGE_PNG, clip_rect = clip_rect )
            
        
    elif mime == HC.APPLICATION_FLASH:
        
        ( os_file_handle, temp_path ) = HydrusTemp.GetTempPath()
        
        try:
            
            HydrusFlashHandling.RenderPageToFile( path, temp_path, 1 )
            
            thumbnail_bytes = HydrusImageHandling.GenerateThumbnailBytesFromStaticImagePath( temp_path, target_resolution, HC.IMAGE_PNG, clip_rect = clip_rect )
            
        except:
            
            thumb_path = os.path.join( HC.STATIC_DIR, 'flash.png' )
            
            thumbnail_bytes = HydrusImageHandling.GenerateThumbnailBytesFromStaticImagePath( thumb_path, target_resolution, HC.IMAGE_PNG, clip_rect = clip_rect )
            
        finally:
            
            HydrusTemp.CleanUpTempPath( os_file_handle, temp_path )
            
        
    else:
        
        renderer = None
        
        desired_thumb_frame = int( ( percentage_in / 100.0 ) * num_frames )
        
        try:
            
            renderer = HydrusVideoHandling.VideoRendererFFMPEG( path, mime, duration, num_frames, target_resolution, clip_rect = clip_rect, start_pos = desired_thumb_frame )
            
            numpy_image = renderer.read_frame()
            
        except Exception as e:
            
            HydrusData.Print( 'Problem generating thumbnail for "{}" at frame {} ({})--FFMPEG could not render it.'.format( path, desired_thumb_frame, HydrusData.ConvertFloatToPercentage( percentage_in / 100.0 ) ) )
            HydrusData.PrintException( e )
            
            numpy_image = None
            
        
        if numpy_image is None and desired_thumb_frame != 0:
            
            if renderer is not None:
                
                renderer.Stop()
                
            
            # try first frame instead
            
            try:
                
                renderer = HydrusVideoHandling.VideoRendererFFMPEG( path, mime, duration, num_frames, target_resolution, clip_rect = clip_rect )
                
                numpy_image = renderer.read_frame()
                
            except Exception as e:
                
                HydrusData.Print( 'Problem generating thumbnail for "{}" at first frame--FFMPEG could not render it.'.format( path ) )
                HydrusData.PrintException( e )
                
                numpy_image = None
                
            
        
        if numpy_image is None:
            
            thumb_path = os.path.join( HC.STATIC_DIR, 'hydrus.png' )
            
            thumbnail_bytes = HydrusImageHandling.GenerateThumbnailBytesFromStaticImagePath( thumb_path, target_resolution, HC.IMAGE_PNG, clip_rect = clip_rect )
            
        else:
            
            numpy_image = HydrusImageHandling.ResizeNumPyImage( numpy_image, target_resolution ) # just in case ffmpeg doesn't deliver right
            
            thumbnail_bytes = HydrusImageHandling.GenerateThumbnailBytesNumPy( numpy_image )
            
        
        if renderer is not None:
            
            renderer.Stop()
            
        
    
    return thumbnail_bytes
    
def GetExtraHashesFromPath( path ):
    
    h_md5 = hashlib.md5()
    h_sha1 = hashlib.sha1()
    h_sha512 = hashlib.sha512()
    
    with open( path, 'rb' ) as f:
        
        for block in HydrusPaths.ReadFileLikeAsBlocks( f ):
            
            h_md5.update( block )
            h_sha1.update( block )
            h_sha512.update( block )
            
        
    
    md5 = h_md5.digest()
    sha1 = h_sha1.digest()
    sha512 = h_sha512.digest()
    
    return ( md5, sha1, sha512 )
    
def GetFileInfo( path, mime = None, ok_to_look_for_hydrus_updates = False ):
    
    size = os.path.getsize( path )
    
    if size == 0:
        
        raise HydrusExceptions.ZeroSizeFileException( 'File is of zero length!' )
        
    
    if mime is None:
        
        mime = GetMime( path, ok_to_look_for_hydrus_updates = ok_to_look_for_hydrus_updates )
        
    
    if mime not in HC.ALLOWED_MIMES:
        
        if mime == HC.TEXT_HTML:
            
            raise HydrusExceptions.UnsupportedFileException( 'Looks like HTML -- maybe the client needs to be taught how to parse this?' )
            
        elif mime == HC.APPLICATION_UNKNOWN:
            
            raise HydrusExceptions.UnsupportedFileException( 'Unknown filetype!' )
            
        else:
            
            raise HydrusExceptions.UnsupportedFileException( 'Filetype is not permitted!' )
            
        
    
    width = None
    height = None
    duration = None
    num_frames = None
    num_words = None
    
    if mime in HC.MIMES_THAT_DEFINITELY_HAVE_AUDIO:
        
        has_audio = True
        
    else:
        
        has_audio = False
        
    
    if mime in ( HC.IMAGE_JPEG, HC.IMAGE_PNG, HC.IMAGE_GIF, HC.IMAGE_WEBP, HC.IMAGE_TIFF, HC.IMAGE_ICON ):
        
        ( ( width, height ), duration, num_frames ) = HydrusImageHandling.GetImageProperties( path, mime )
        
    elif mime == HC.APPLICATION_CLIP:
        
        ( ( width, height ), duration, num_frames ) = HydrusClipHandling.GetClipProperties( path )
        
    elif mime == HC.APPLICATION_KRITA:
        
        ( width, height ) = HydrusKritaHandling.GetKraProperties( path )
        
    elif mime == HC.IMAGE_SVG:
        
        ( width, height ) = HydrusSVGHandling.GetSVGResolution( path )
        
    elif mime == HC.APPLICATION_FLASH:
        
        ( ( width, height ), duration, num_frames ) = HydrusFlashHandling.GetFlashProperties( path )
        
    elif mime == HC.IMAGE_APNG:
        
        ( ( width, height ), duration, num_frames, has_audio ) = HydrusVideoHandling.GetFFMPEGAPNGProperties( path )
        
    elif mime == HC.APPLICATION_PDF:
        
        num_words = HydrusDocumentHandling.GetPDFNumWords( path ) # this now give None until a better solution can be found
        
    elif mime == HC.APPLICATION_PSD:
        
        ( width, height ) = HydrusPSDHandling.GetPSDResolution( path )
        
    elif mime in HC.VIDEO:
        
        ( ( width, height ), duration, num_frames, has_audio ) = HydrusVideoHandling.GetFFMPEGVideoProperties( path )
        
    elif mime in HC.AUDIO:
        
        ffmpeg_lines = HydrusVideoHandling.GetFFMPEGInfoLines( path )
        
        ( file_duration_in_s, stream_duration_in_s ) = HydrusVideoHandling.ParseFFMPEGDuration( ffmpeg_lines )
        
        duration = int( file_duration_in_s * 1000 )
        
    
    if width is not None and width < 0:
        
        width *= -1
        
    
    if height is not None and height < 0:
        
        width *= -1
        
    
    if duration is not None and duration < 0:
        
        duration *= -1
        
    
    if num_frames is not None and num_frames < 0:
        
        num_frames *= -1
        
    
    if num_words is not None and num_words < 0:
        
        num_words *= -1
        
    
    return ( size, mime, width, height, duration, num_frames, has_audio, num_words )
    
def GetFileModifiedTimestamp( path ) -> int:
    
    return int( os.path.getmtime( path ) )
    
def GetHashFromPath( path ):
    
    h = hashlib.sha256()
    
    with open( path, 'rb' ) as f:
        
        for block in HydrusPaths.ReadFileLikeAsBlocks( f ):
            
            h.update( block )
            
        
    
    return h.digest()
    
def GetMime( path, ok_to_look_for_hydrus_updates = False ):
    
    size = os.path.getsize( path )
    
    if size == 0:
        
        raise HydrusExceptions.ZeroSizeFileException( 'File is of zero length!' )
        
    
    if ok_to_look_for_hydrus_updates and size < 64 * 1024 * 1024:
        
        with open( path, 'rb' ) as f:
            
            update_network_bytes = f.read()
            
        
        try:
            
            update = HydrusSerialisable.CreateFromNetworkBytes( update_network_bytes )
            
            if isinstance( update, HydrusNetwork.ContentUpdate ):
                
                return HC.APPLICATION_HYDRUS_UPDATE_CONTENT
                
            elif isinstance( update, HydrusNetwork.DefinitionsUpdate ):
                
                return HC.APPLICATION_HYDRUS_UPDATE_DEFINITIONS
                
            
        except:
            
            pass
            
        
    
    with open( path, 'rb' ) as f:
        
        bit_to_check = f.read( 256 )
        
    
    for ( offsets_and_headers, mime ) in headers_and_mime:
        
        it_passes = False not in ( bit_to_check[ offset: ].startswith( header ) for ( offset, header ) in offsets_and_headers )
        
        if it_passes:
            
            if mime == HC.APPLICATION_ZIP:
                
                # TODO: since we'll be expanding this to other zip-likes, we should make the zipfile object up here and pass that to various checkers downstream
                if HydrusKritaHandling.ZipLooksLikeAKrita( path ):
                    
                    return HC.APPLICATION_KRITA
                    
                else:
                    
                    return HC.APPLICATION_ZIP
                    
                
            if mime in ( HC.UNDETERMINED_WM, HC.UNDETERMINED_MP4 ):
                
                return HydrusVideoHandling.GetMime( path )
                
            elif mime == HC.UNDETERMINED_PNG:
                
                if IsPNGAnimated( bit_to_check ):
                    
                    return HC.IMAGE_APNG
                    
                else:
                    
                    return HC.IMAGE_PNG
                    
                
            else:
                
                return mime
                
            
        
    
    # If the file starts with '{' it is probably JSON
    # but we can't know for sure so we send it over to be checked
    if bit_to_check.startswith( b'{' ) or bit_to_check.startswith( b'[' ):
        
        with open( path, 'rb' ) as f:
            
            if HydrusText.LooksLikeJSON( f.read() ):
                
                return HC.APPLICATION_JSON
                
            
        
    
    if HydrusText.LooksLikeHTML( bit_to_check ):
        
        return HC.TEXT_HTML
        
    
    if HydrusText.LooksLikeSVG( bit_to_check ): 
        
        return HC.IMAGE_SVG
        
    
    # it is important this goes at the end, because ffmpeg has a billion false positives!
    # for instance, it once thought some hydrus update files were mpegs
    try:
        
        mime = HydrusVideoHandling.GetMime( path )
        
        if mime != HC.APPLICATION_UNKNOWN:
            
            return mime
            
        
    except HydrusExceptions.UnsupportedFileException:
        
        pass
        
    except Exception as e:
        
        HydrusData.Print( 'FFMPEG had trouble with: ' + path )
        HydrusData.PrintException( e, do_wait = False )
        
    
    return HC.APPLICATION_UNKNOWN
    
def GetThumbnailMime( path ):
    
    with open( path, 'rb' ) as f:
        
        bit_to_check = f.read( 256 )
        
    
    for ( offsets_and_headers, mime ) in headers_and_mime_thumbnails:
        
        it_passes = False not in ( bit_to_check[ offset: ].startswith( header ) for ( offset, header ) in offsets_and_headers )
        
        if it_passes:
            
            return mime
            
        
    
    return HC.APPLICATION_OCTET_STREAM
    
def IsPNGAnimated( file_header_bytes ):
    
    apng_actl_bytes = HydrusVideoHandling.GetAPNGACTLChunkData( file_header_bytes )
    
    if apng_actl_bytes is not None:
        
        # this is an animated png
        
        # acTL chunk in an animated png is 4 bytes of num frames, then 4 bytes of num times to loop
        # https://wiki.mozilla.org/APNG_Specification#.60acTL.60:_The_Animation_Control_Chunk
        
        num_frames = HydrusVideoHandling.GetAPNGNumFrames( apng_actl_bytes )
        
        if num_frames > 1:
            
            return True
            
        
    
    return False
    <|MERGE_RESOLUTION|>--- conflicted
+++ resolved
@@ -3,23 +3,6 @@
 
 from hydrus.core import HydrusAudioHandling
 from hydrus.core import HydrusClipHandling
-<<<<<<< HEAD
-from hydrus.core import HydrusKritaHandling
-
-try:
-    
-    from hydrus.core import HydrusSVGHandling
-    
-    SVG_OK = True
-    
-except:
-    
-    SVG_OK = False
-    
-
-from hydrus.core import HydrusPSDHandling
-=======
->>>>>>> 50e54827
 from hydrus.core import HydrusConstants as HC
 from hydrus.core import HydrusData
 from hydrus.core import HydrusDocumentHandling
