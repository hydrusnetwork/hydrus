import hashlib
import os
import struct

from hydrus.core import HydrusAudioHandling
from hydrus.core import HydrusClipHandling
from hydrus.core import HydrusKritaHandling
<<<<<<< HEAD
from hydrus.core import HydrusSVGHandling
from hydrus.core import HydrusPSDHandling
=======

try:
    
    from hydrus.core import HydrusSVGHandling
    
    SVG_OK = True
    
except:
    
    SVG_OK = False
    

>>>>>>> 4333baa4
from hydrus.core import HydrusConstants as HC
from hydrus.core import HydrusData
from hydrus.core import HydrusDocumentHandling
from hydrus.core import HydrusExceptions
from hydrus.core import HydrusFlashHandling
from hydrus.core import HydrusImageHandling
from hydrus.core import HydrusPaths
from hydrus.core import HydrusSerialisable
from hydrus.core import HydrusTemp
from hydrus.core import HydrusText
from hydrus.core import HydrusTime
from hydrus.core import HydrusVideoHandling
from hydrus.core.networking import HydrusNetwork

try:
    
    import speedcopy
    
    speedcopy.patch_copyfile()
    
    SPEEDCOPY_OK = True
    
except Exception as e:
    
    if not isinstance( e, ImportError ):
        
        HydrusData.Print( 'Failed to initialise speedcopy:' )
        HydrusData.PrintException( e )
        
    
    SPEEDCOPY_OK = False
    

# Mime

headers_and_mime_thumbnails = [
    ( ( ( 0, b'\xff\xd8' ), ), HC.IMAGE_JPEG ),
    ( ( ( 0, b'\x89PNG' ), ), HC.UNDETERMINED_PNG )
]

headers_and_mime = list( headers_and_mime_thumbnails )

headers_and_mime.extend( [
    ( ( ( 0, b'GIF87a' ), ), HC.IMAGE_GIF ),
    ( ( ( 0, b'GIF89a' ), ), HC.IMAGE_GIF ),
    ( ( ( 0, b'\x89PNG' ), ), HC.UNDETERMINED_PNG ),
    ( ( ( 8, b'WEBP' ), ), HC.IMAGE_WEBP ),
    ( ( ( 0, b'II*\x00' ), ), HC.IMAGE_TIFF ),
    ( ( ( 0, b'MM\x00*' ), ), HC.IMAGE_TIFF ),
    ( ( ( 0, b'BM' ), ), HC.IMAGE_BMP ),
    ( ( ( 0, b'\x00\x00\x01\x00' ), ), HC.IMAGE_ICON ),
    ( ( ( 0, b'\x00\x00\x02\x00' ), ), HC.IMAGE_ICON ),
    ( ( ( 0, b'CWS' ), ), HC.APPLICATION_FLASH ),
    ( ( ( 0, b'FWS' ), ), HC.APPLICATION_FLASH ),
    ( ( ( 0, b'ZWS' ), ), HC.APPLICATION_FLASH ),
    ( ( ( 0, b'FLV' ), ), HC.VIDEO_FLV ),
    ( ( ( 0, b'%PDF' ), ), HC.APPLICATION_PDF ),
    ( ( ( 0, b'8BPS\x00\x01' ), ), HC.APPLICATION_PSD ),
    ( ( ( 0, b'8BPS\x00\x02' ), ), HC.APPLICATION_PSD ), # PSB, which is basically PSD v2 and does giganto resolution
    ( ( ( 0, b'CSFCHUNK' ), ), HC.APPLICATION_CLIP ),
    ( ( ( 0, b'SAI-CANVAS' ), ), HC.APPLICATION_SAI2 ),
    ( ( ( 38, b'application/x-krita' ), ), HC.APPLICATION_KRITA ), # important this comes before zip files because this is also a zip file
    ( ( ( 42, b'application/x-krita' ), ), HC.APPLICATION_KRITA ), # https://gitlab.freedesktop.org/xdg/shared-mime-info/-/blob/master/data/freedesktop.org.xml.in#L2829
    ( ( ( 58, b'application/x-krita' ), ), HC.APPLICATION_KRITA ), 
    ( ( ( 63, b'application/x-krita' ), ), HC.APPLICATION_KRITA ), 
    ( ( ( 0, b'PK\x03\x04' ), ), HC.APPLICATION_ZIP ),
    ( ( ( 0, b'PK\x05\x06' ), ), HC.APPLICATION_ZIP ),
    ( ( ( 0, b'PK\x07\x08' ), ), HC.APPLICATION_ZIP ),
    ( ( ( 0, b'7z\xBC\xAF\x27\x1C' ), ), HC.APPLICATION_7Z ),
    ( ( ( 0, b'\x52\x61\x72\x21\x1A\x07\x00' ), ), HC.APPLICATION_RAR ),
    ( ( ( 0, b'\x52\x61\x72\x21\x1A\x07\x01\x00' ), ), HC.APPLICATION_RAR ),
    ( ( ( 0, b'hydrus encrypted zip' ), ), HC.APPLICATION_HYDRUS_ENCRYPTED_ZIP ),
    ( ( ( 4, b'ftypmp4' ), ), HC.UNDETERMINED_MP4 ),
    ( ( ( 4, b'ftypisom' ), ), HC.UNDETERMINED_MP4 ),
    ( ( ( 4, b'ftypM4V' ), ), HC.UNDETERMINED_MP4 ),
    ( ( ( 4, b'ftypMSNV' ), ), HC.UNDETERMINED_MP4 ),
    ( ( ( 4, b'ftypavc1' ), ), HC.UNDETERMINED_MP4 ),
    ( ( ( 4, b'ftypFACE' ), ), HC.UNDETERMINED_MP4 ),
    ( ( ( 4, b'ftypdash' ), ), HC.UNDETERMINED_MP4 ),
    ( ( ( 4, b'ftypqt' ), ), HC.VIDEO_MOV ),
    ( ( ( 0, b'fLaC' ), ), HC.AUDIO_FLAC ),
    ( ( ( 0, b'RIFF' ), ( 8, b'WAVE' ) ), HC.AUDIO_WAVE ),
    ( ( ( 0, b'wvpk' ), ), HC.AUDIO_WAVPACK ),
    ( ( ( 8, b'AVI ' ), ), HC.VIDEO_AVI ),
    ( ( ( 0, b'\x30\x26\xB2\x75\x8E\x66\xCF\x11\xA6\xD9\x00\xAA\x00\x62\xCE\x6C' ), ), HC.UNDETERMINED_WM ),
    ( ( ( 0, b'\x4D\x5A\x90\x00\x03', ), ), HC.APPLICATION_WINDOWS_EXE )
] )

def GenerateThumbnailBytes( path, target_resolution, mime, duration, num_frames, clip_rect = None, percentage_in = 35 ):
    
    if target_resolution == ( 0, 0 ):
        
        target_resolution = ( 128, 128 )
        
    
    if mime in ( HC.IMAGE_JPEG, HC.IMAGE_PNG, HC.IMAGE_GIF, HC.IMAGE_WEBP, HC.IMAGE_TIFF, HC.IMAGE_ICON ): # not apng atm
        
        try:
            
            thumbnail_bytes = HydrusImageHandling.GenerateThumbnailBytesFromStaticImagePath( path, target_resolution, mime, clip_rect = clip_rect )
            
        except Exception as e:
            
            HydrusData.Print( 'Problem generating thumbnail for "{}":'.format( path ) )
            HydrusData.PrintException( e )
            
            thumb_path = os.path.join( HC.STATIC_DIR, 'hydrus.png' )
            
            thumbnail_bytes = HydrusImageHandling.GenerateThumbnailBytesFromStaticImagePath( thumb_path, target_resolution, HC.IMAGE_PNG, clip_rect = clip_rect )
            
        
    elif mime == HC.APPLICATION_PSD:
                
        try:
            
            thumbnail_bytes = HydrusPSDHandling.GenerateThumbnailBytesFromPSDPath( path, target_resolution, clip_rect = clip_rect )
            
        except:
            
            thumb_path = os.path.join( HC.STATIC_DIR, 'psd.png' )
            
            thumbnail_bytes = HydrusImageHandling.GenerateThumbnailBytesFromStaticImagePath( thumb_path, target_resolution, HC.IMAGE_PNG, clip_rect = clip_rect )
            
        
    elif mime == HC.APPLICATION_CLIP:
        
        ( os_file_handle, temp_path ) = HydrusTemp.GetTempPath()
        
        try:
            
            HydrusClipHandling.ExtractDBPNGToPath( path, temp_path )
            
            thumbnail_bytes = HydrusImageHandling.GenerateThumbnailBytesFromStaticImagePath( temp_path, target_resolution, HC.IMAGE_PNG, clip_rect = clip_rect )
            
        except:
            
            thumb_path = os.path.join( HC.STATIC_DIR, 'clip.png' )
            
            thumbnail_bytes = HydrusImageHandling.GenerateThumbnailBytesFromStaticImagePath( thumb_path, target_resolution, HC.IMAGE_PNG, clip_rect = clip_rect )
            
        finally:
            
            HydrusTemp.CleanUpTempPath( os_file_handle, temp_path )


    elif mime == HC.APPLICATION_KRITA:
        
        ( os_file_handle, temp_path ) = HydrusTemp.GetTempPath()
        
        try:
            
            HydrusKritaHandling.ExtractZippedImageToPath( path, temp_path )
            
            thumbnail_bytes = HydrusImageHandling.GenerateThumbnailBytesFromStaticImagePath( temp_path, target_resolution, HC.IMAGE_PNG, clip_rect = clip_rect )
            
        except Exception as e:
            
            thumb_path = os.path.join( HC.STATIC_DIR, 'krita.png' )
            
            thumbnail_bytes = HydrusImageHandling.GenerateThumbnailBytesFromStaticImagePath( thumb_path, target_resolution, HC.IMAGE_PNG, clip_rect = clip_rect )
            
        finally:
            
            HydrusTemp.CleanUpTempPath( os_file_handle, temp_path )
        
        
    elif mime == HC.IMAGE_SVG: 

        try:
            
            if not SVG_OK:
                
                raise Exception( 'No SVG thumbs' )
                
            
            thumbnail_bytes = HydrusSVGHandling.GenerateThumbnailBytesFromSVGPath( path, target_resolution, clip_rect = clip_rect )
            
        except Exception as e:
            
            HydrusData.Print( 'Problem generating thumbnail for "{}":'.format( path ) )
            HydrusData.PrintException( e )
            
            thumb_path = os.path.join( HC.STATIC_DIR, 'svg.png' )
            
            thumbnail_bytes = HydrusImageHandling.GenerateThumbnailBytesFromStaticImagePath( thumb_path, target_resolution, HC.IMAGE_PNG, clip_rect = clip_rect )
            
            
    elif mime == HC.APPLICATION_FLASH:
        
        ( os_file_handle, temp_path ) = HydrusTemp.GetTempPath()
        
        try:
            
            HydrusFlashHandling.RenderPageToFile( path, temp_path, 1 )
            
            thumbnail_bytes = HydrusImageHandling.GenerateThumbnailBytesFromStaticImagePath( temp_path, target_resolution, HC.IMAGE_PNG, clip_rect = clip_rect )
            
        except:
            
            thumb_path = os.path.join( HC.STATIC_DIR, 'flash.png' )
            
            thumbnail_bytes = HydrusImageHandling.GenerateThumbnailBytesFromStaticImagePath( thumb_path, target_resolution, HC.IMAGE_PNG, clip_rect = clip_rect )
            
        finally:
            
            HydrusTemp.CleanUpTempPath( os_file_handle, temp_path )
            
        
    else:
        
        renderer = None
        
        desired_thumb_frame = int( ( percentage_in / 100.0 ) * num_frames )
        
        try:
            
            renderer = HydrusVideoHandling.VideoRendererFFMPEG( path, mime, duration, num_frames, target_resolution, clip_rect = clip_rect, start_pos = desired_thumb_frame )
            
            numpy_image = renderer.read_frame()
            
        except Exception as e:
            
            HydrusData.Print( 'Problem generating thumbnail for "{}" at frame {} ({})--FFMPEG could not render it.'.format( path, desired_thumb_frame, HydrusData.ConvertFloatToPercentage( percentage_in / 100.0 ) ) )
            HydrusData.PrintException( e )
            
            numpy_image = None
            
        
        if numpy_image is None and desired_thumb_frame != 0:
            
            if renderer is not None:
                
                renderer.Stop()
                
            
            # try first frame instead
            
            try:
                
                renderer = HydrusVideoHandling.VideoRendererFFMPEG( path, mime, duration, num_frames, target_resolution, clip_rect = clip_rect )
                
                numpy_image = renderer.read_frame()
                
            except Exception as e:
                
                HydrusData.Print( 'Problem generating thumbnail for "{}" at first frame--FFMPEG could not render it.'.format( path ) )
                HydrusData.PrintException( e )
                
                numpy_image = None
                
            
        
        if numpy_image is None:
            
            thumb_path = os.path.join( HC.STATIC_DIR, 'hydrus.png' )
            
            thumbnail_bytes = HydrusImageHandling.GenerateThumbnailBytesFromStaticImagePath( thumb_path, target_resolution, HC.IMAGE_PNG, clip_rect = clip_rect )
            
        else:
            
            numpy_image = HydrusImageHandling.ResizeNumPyImage( numpy_image, target_resolution ) # just in case ffmpeg doesn't deliver right
            
            thumbnail_bytes = HydrusImageHandling.GenerateThumbnailBytesNumPy( numpy_image )
            
        
        if renderer is not None:
            
            renderer.Stop()
            
        
    
    return thumbnail_bytes
    
def GetExtraHashesFromPath( path ):
    
    h_md5 = hashlib.md5()
    h_sha1 = hashlib.sha1()
    h_sha512 = hashlib.sha512()
    
    with open( path, 'rb' ) as f:
        
        for block in HydrusPaths.ReadFileLikeAsBlocks( f ):
            
            h_md5.update( block )
            h_sha1.update( block )
            h_sha512.update( block )
            
        
    
    md5 = h_md5.digest()
    sha1 = h_sha1.digest()
    sha512 = h_sha512.digest()
    
    return ( md5, sha1, sha512 )
    
def GetFileInfo( path, mime = None, ok_to_look_for_hydrus_updates = False ):
    
    size = os.path.getsize( path )
    
    if size == 0:
        
        raise HydrusExceptions.ZeroSizeFileException( 'File is of zero length!' )
        
    
    if mime is None:
        
        mime = GetMime( path, ok_to_look_for_hydrus_updates = ok_to_look_for_hydrus_updates )
        
    
    if mime not in HC.ALLOWED_MIMES:
        
        if mime == HC.TEXT_HTML:
            
            raise HydrusExceptions.UnsupportedFileException( 'Looks like HTML -- maybe the client needs to be taught how to parse this?' )
            
        elif mime == HC.APPLICATION_UNKNOWN:
            
            raise HydrusExceptions.UnsupportedFileException( 'Unknown filetype!' )
            
        else:
            
            raise HydrusExceptions.UnsupportedFileException( 'Filetype is not permitted!' )
            
        
    
    width = None
    height = None
    duration = None
    num_frames = None
    num_words = None
    
    if mime in HC.MIMES_THAT_DEFINITELY_HAVE_AUDIO:
        
        has_audio = True
        
    else:
        
        has_audio = False
        
    
    if mime in ( HC.IMAGE_JPEG, HC.IMAGE_PNG, HC.IMAGE_GIF, HC.IMAGE_WEBP, HC.IMAGE_TIFF, HC.IMAGE_ICON ):
        
        ( ( width, height ), duration, num_frames ) = HydrusImageHandling.GetImageProperties( path, mime )
        
    elif mime == HC.APPLICATION_CLIP:
        
        ( ( width, height ), duration, num_frames ) = HydrusClipHandling.GetClipProperties( path )
        
    elif mime == HC.APPLICATION_KRITA:
        
        ( width, height ) = HydrusKritaHandling.GetKraProperties( path )
        
    elif mime == HC.IMAGE_SVG:
        
        if SVG_OK:
            
            ( width, height ) = HydrusSVGHandling.GetSVGResolution( path )
            
        
    elif mime == HC.APPLICATION_FLASH:
        
        ( ( width, height ), duration, num_frames ) = HydrusFlashHandling.GetFlashProperties( path )
        
    elif mime == HC.IMAGE_APNG:
        
        ( ( width, height ), duration, num_frames, has_audio ) = HydrusVideoHandling.GetFFMPEGAPNGProperties( path )
        
    elif mime == HC.APPLICATION_PDF:
        
        num_words = HydrusDocumentHandling.GetPDFNumWords( path ) # this now give None until a better solution can be found
        
    elif mime == HC.APPLICATION_PSD:
        
        ( width, height ) = HydrusPSDHandling.GetPSDResolution( path )
        
    elif mime in HC.VIDEO:
        
        ( ( width, height ), duration, num_frames, has_audio ) = HydrusVideoHandling.GetFFMPEGVideoProperties( path )
        
    elif mime in HC.AUDIO:
        
        ffmpeg_lines = HydrusVideoHandling.GetFFMPEGInfoLines( path )
        
        ( file_duration_in_s, stream_duration_in_s ) = HydrusVideoHandling.ParseFFMPEGDuration( ffmpeg_lines )
        
        duration = int( file_duration_in_s * 1000 )
        
    
    if width is not None and width < 0:
        
        width *= -1
        
    
    if height is not None and height < 0:
        
        width *= -1
        
    
    if duration is not None and duration < 0:
        
        duration *= -1
        
    
    if num_frames is not None and num_frames < 0:
        
        num_frames *= -1
        
    
    if num_words is not None and num_words < 0:
        
        num_words *= -1
        
    
    return ( size, mime, width, height, duration, num_frames, has_audio, num_words )
    
def GetFileModifiedTimestamp( path ) -> int:
    
    return int( os.path.getmtime( path ) )
    
def GetHashFromPath( path ):
    
    h = hashlib.sha256()
    
    with open( path, 'rb' ) as f:
        
        for block in HydrusPaths.ReadFileLikeAsBlocks( f ):
            
            h.update( block )
            
        
    
    return h.digest()
    
def GetMime( path, ok_to_look_for_hydrus_updates = False ):
    
    size = os.path.getsize( path )
    
    if size == 0:
        
        raise HydrusExceptions.ZeroSizeFileException( 'File is of zero length!' )
        
    
    if ok_to_look_for_hydrus_updates and size < 64 * 1024 * 1024:
        
        with open( path, 'rb' ) as f:
            
            update_network_bytes = f.read()
            
        
        try:
            
            update = HydrusSerialisable.CreateFromNetworkBytes( update_network_bytes )
            
            if isinstance( update, HydrusNetwork.ContentUpdate ):
                
                return HC.APPLICATION_HYDRUS_UPDATE_CONTENT
                
            elif isinstance( update, HydrusNetwork.DefinitionsUpdate ):
                
                return HC.APPLICATION_HYDRUS_UPDATE_DEFINITIONS
                
            
        except:
            
            pass
            
        
    
    with open( path, 'rb' ) as f:
        
        bit_to_check = f.read( 256 )
        
    
    for ( offsets_and_headers, mime ) in headers_and_mime:
        
        it_passes = False not in ( bit_to_check[ offset: ].startswith( header ) for ( offset, header ) in offsets_and_headers )
        
        if it_passes:
            
            if mime == HC.APPLICATION_ZIP:
                
                # TODO: since we'll be expanding this to other zip-likes, we should make the zipfile object up here and pass that to various checkers downstream
                if HydrusKritaHandling.ZipLooksLikeAKrita( path ):
                    
                    return HC.APPLICATION_KRITA
                    
                else:
                    
                    return HC.APPLICATION_ZIP
                    
                
            if mime in ( HC.UNDETERMINED_WM, HC.UNDETERMINED_MP4 ):
                
                return HydrusVideoHandling.GetMime( path )
                
            elif mime == HC.UNDETERMINED_PNG:
                
                if IsPNGAnimated( bit_to_check ):
                    
                    return HC.IMAGE_APNG
                    
                else:
                    
                    return HC.IMAGE_PNG
                    
                
            else:
                
                return mime
                
            
        
    
    if HydrusText.LooksLikeHTML( bit_to_check ):
        
        return HC.TEXT_HTML
        
    
    if HydrusText.LooksLikeSVG( bit_to_check ): 
        
        return HC.IMAGE_SVG
        
    
    # it is important this goes at the end, because ffmpeg has a billion false positives!
    # for instance, it once thought some hydrus update files were mpegs
    try:
        
        mime = HydrusVideoHandling.GetMime( path )
        
        if mime != HC.APPLICATION_UNKNOWN:
            
            return mime
            
        
    except HydrusExceptions.UnsupportedFileException:
        
        pass
        
    except Exception as e:
        
        HydrusData.Print( 'FFMPEG had trouble with: ' + path )
        HydrusData.PrintException( e, do_wait = False )
        
    
    return HC.APPLICATION_UNKNOWN
    
def GetThumbnailMime( path ):
    
    with open( path, 'rb' ) as f:
        
        bit_to_check = f.read( 256 )
        
    
    for ( offsets_and_headers, mime ) in headers_and_mime_thumbnails:
        
        it_passes = False not in ( bit_to_check[ offset: ].startswith( header ) for ( offset, header ) in offsets_and_headers )
        
        if it_passes:
            
            return mime
            
        
    
    return HC.APPLICATION_OCTET_STREAM
    
def IsPNGAnimated( file_header_bytes ):
    
    apng_actl_bytes = HydrusVideoHandling.GetAPNGACTLChunkData( file_header_bytes )
    
    if apng_actl_bytes is not None:
        
        # this is an animated png
        
        # acTL chunk in an animated png is 4 bytes of num frames, then 4 bytes of num times to loop
        # https://wiki.mozilla.org/APNG_Specification#.60acTL.60:_The_Animation_Control_Chunk
        
        num_frames = HydrusVideoHandling.GetAPNGNumFrames( apng_actl_bytes )
        
        if num_frames > 1:
            
            return True
            
        
    
    return False
    <|MERGE_RESOLUTION|>--- conflicted
+++ resolved
@@ -5,23 +5,19 @@
 from hydrus.core import HydrusAudioHandling
 from hydrus.core import HydrusClipHandling
 from hydrus.core import HydrusKritaHandling
-<<<<<<< HEAD
-from hydrus.core import HydrusSVGHandling
+
+try:
+    
+    from hydrus.core import HydrusSVGHandling
+    
+    SVG_OK = True
+    
+except:
+    
+    SVG_OK = False
+    
+
 from hydrus.core import HydrusPSDHandling
-=======
-
-try:
-    
-    from hydrus.core import HydrusSVGHandling
-    
-    SVG_OK = True
-    
-except:
-    
-    SVG_OK = False
-    
-
->>>>>>> 4333baa4
 from hydrus.core import HydrusConstants as HC
 from hydrus.core import HydrusData
 from hydrus.core import HydrusDocumentHandling
