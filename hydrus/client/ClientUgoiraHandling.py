--- conflicted
+++ resolved
@@ -4,10 +4,6 @@
 from hydrus.core.files import HydrusUgoiraHandling
 from hydrus.core.files.images import HydrusImageHandling
 from hydrus.core.files import HydrusArchiveHandling
-<<<<<<< HEAD
-from hydrus.client.media import ClientMedia
-=======
->>>>>>> e6373b51
 from hydrus.client.media import ClientMediaResult
 from hydrus.client import ClientGlobals as CG
 from hydrus.client import ClientFiles
@@ -17,11 +13,7 @@
 
 UGOIRA_DEFAULT_FRAME_DURATION_MS = 125
 
-<<<<<<< HEAD
-def GetFrameDurationsUgoira( media: ClientMedia.MediaSingleton | ClientMediaResult.MediaResult ): 
-=======
 def GetFrameDurationsUgoira( media: ClientMediaResult.MediaResult ): 
->>>>>>> e6373b51
     
     client_files_manager: ClientFiles.ClientFilesManager = CG.client_controller.client_files_manager
     
@@ -61,12 +53,8 @@
     
     return [UGOIRA_DEFAULT_FRAME_DURATION_MS] * num_frames
     
-<<<<<<< HEAD
-def GetFrameTimesFromNote(media: ClientMedia.MediaSingleton | ClientMediaResult.MediaResult):
-=======
 
 def GetFrameTimesFromNote( media: ClientMediaResult.MediaResult ):
->>>>>>> e6373b51
     
     if not media.HasNotes():
         
