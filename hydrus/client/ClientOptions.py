--- conflicted
+++ resolved
@@ -76,15 +76,12 @@
         
         media_view[ HC.GENERAL_APPLICATION ] = ( CC.MEDIA_VIEWER_ACTION_SHOW_OPEN_EXTERNALLY_BUTTON, media_start_paused, media_start_with_embed, CC.MEDIA_VIEWER_ACTION_SHOW_OPEN_EXTERNALLY_BUTTON, preview_start_paused, preview_start_with_embed, null_zoom_info )
         
-<<<<<<< HEAD
+        media_view[ HC.GENERAL_APPLICATION_ARCHIVE ] = ( CC.MEDIA_VIEWER_ACTION_SHOW_OPEN_EXTERNALLY_BUTTON, media_start_paused, media_start_with_embed, CC.MEDIA_VIEWER_ACTION_SHOW_OPEN_EXTERNALLY_BUTTON, preview_start_paused, preview_start_with_embed, null_zoom_info )
+        
+        media_view[ HC.GENERAL_IMAGE_PROJECT ] = ( CC.MEDIA_VIEWER_ACTION_SHOW_OPEN_EXTERNALLY_BUTTON, media_start_paused, media_start_with_embed, CC.MEDIA_VIEWER_ACTION_SHOW_OPEN_EXTERNALLY_BUTTON, preview_start_paused, preview_start_with_embed, null_zoom_info )
+        
         media_view[ HC.APPLICATION_PSD ] = ( CC.MEDIA_VIEWER_ACTION_SHOW_WITH_NATIVE, media_start_paused, media_start_with_embed, CC.MEDIA_VIEWER_ACTION_SHOW_OPEN_EXTERNALLY_BUTTON, preview_start_paused, preview_start_with_embed, image_zoom_info )
 
-=======
-        media_view[ HC.GENERAL_APPLICATION_ARCHIVE ] = ( CC.MEDIA_VIEWER_ACTION_SHOW_OPEN_EXTERNALLY_BUTTON, media_start_paused, media_start_with_embed, CC.MEDIA_VIEWER_ACTION_SHOW_OPEN_EXTERNALLY_BUTTON, preview_start_paused, preview_start_with_embed, null_zoom_info )
-        
-        media_view[ HC.GENERAL_IMAGE_PROJECT ] = ( CC.MEDIA_VIEWER_ACTION_SHOW_OPEN_EXTERNALLY_BUTTON, media_start_paused, media_start_with_embed, CC.MEDIA_VIEWER_ACTION_SHOW_OPEN_EXTERNALLY_BUTTON, preview_start_paused, preview_start_with_embed, null_zoom_info )
-        
->>>>>>> 812a82ee
         return media_view
         
     
