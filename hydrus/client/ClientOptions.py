import os
import threading
import typing

from qtpy import QtGui as QG

from hydrus.core import HydrusConstants as HC
from hydrus.core import HydrusGlobals as HG
from hydrus.core import HydrusData
from hydrus.core import HydrusSerialisable
from hydrus.core import HydrusTags

from hydrus.client import ClientConstants as CC
from hydrus.client import ClientDefaults
from hydrus.client import ClientGlobals as CG
from hydrus.client.duplicates import ClientDuplicates
from hydrus.client.importing.options import FileImportOptions

class ClientOptions( HydrusSerialisable.SerialisableBase ):
    
    SERIALISABLE_TYPE = HydrusSerialisable.SERIALISABLE_TYPE_CLIENT_OPTIONS
    SERIALISABLE_NAME = 'Client Options'
    SERIALISABLE_VERSION = 6
    
    def __init__( self ):
        
        super().__init__()
        
        self._dictionary = HydrusSerialisable.SerialisableDictionary()
        
        self._lock = threading.Lock()
        
        self._InitialiseDefaults()
        
    
    def _GetDefaultMediaViewOptions( self ):
        
        media_view = HydrusSerialisable.SerialisableDictionary() # integer keys, so got to be cleverer dict
        
        # media_show_action, media_start_paused, media_start_with_embed, preview_show_action, preview_start_paused, preview_start_with_embed, ( media_scale_up, media_scale_down, preview_scale_up, preview_scale_down, exact_zooms_only, scale_up_quality, scale_down_quality ) )
        
        from hydrus.client.gui.canvas import ClientGUIMPV
        
        if ClientGUIMPV.MPV_IS_AVAILABLE:
            
            video_action = CC.MEDIA_VIEWER_ACTION_SHOW_WITH_MPV
            audio_action = CC.MEDIA_VIEWER_ACTION_SHOW_WITH_MPV
            
            video_zoom_info = ( CC.MEDIA_VIEWER_SCALE_TO_CANVAS, CC.MEDIA_VIEWER_SCALE_TO_CANVAS, CC.MEDIA_VIEWER_SCALE_TO_CANVAS, CC.MEDIA_VIEWER_SCALE_TO_CANVAS, False, CC.ZOOM_LANCZOS4, CC.ZOOM_AREA )
            
        else:
            
            video_action = CC.MEDIA_VIEWER_ACTION_SHOW_WITH_NATIVE
            audio_action = CC.MEDIA_VIEWER_ACTION_SHOW_OPEN_EXTERNALLY_BUTTON
            
            video_zoom_info = ( CC.MEDIA_VIEWER_SCALE_100, CC.MEDIA_VIEWER_SCALE_TO_CANVAS, CC.MEDIA_VIEWER_SCALE_TO_CANVAS, CC.MEDIA_VIEWER_SCALE_TO_CANVAS, True, CC.ZOOM_LANCZOS4, CC.ZOOM_AREA )
            
        
        image_zoom_info = ( CC.MEDIA_VIEWER_SCALE_TO_CANVAS, CC.MEDIA_VIEWER_SCALE_TO_CANVAS, CC.MEDIA_VIEWER_SCALE_TO_CANVAS, CC.MEDIA_VIEWER_SCALE_TO_CANVAS, False, CC.ZOOM_LANCZOS4, CC.ZOOM_AREA )
        gif_zoom_info = ( CC.MEDIA_VIEWER_SCALE_TO_CANVAS, CC.MEDIA_VIEWER_SCALE_TO_CANVAS, CC.MEDIA_VIEWER_SCALE_TO_CANVAS, CC.MEDIA_VIEWER_SCALE_TO_CANVAS, False, CC.ZOOM_LANCZOS4, CC.ZOOM_AREA )
        flash_zoom_info = ( CC.MEDIA_VIEWER_SCALE_TO_CANVAS, CC.MEDIA_VIEWER_SCALE_TO_CANVAS, CC.MEDIA_VIEWER_SCALE_TO_CANVAS, CC.MEDIA_VIEWER_SCALE_TO_CANVAS, False, CC.ZOOM_LINEAR, CC.ZOOM_LINEAR )
        
        null_zoom_info = ( CC.MEDIA_VIEWER_SCALE_100, CC.MEDIA_VIEWER_SCALE_100, CC.MEDIA_VIEWER_SCALE_100, CC.MEDIA_VIEWER_SCALE_100, False, CC.ZOOM_LINEAR, CC.ZOOM_LINEAR )
        
        media_start_paused = False
        media_start_with_embed = False
        preview_start_paused = False
        preview_start_with_embed = False
        
        media_view[ HC.GENERAL_IMAGE ] = ( CC.MEDIA_VIEWER_ACTION_SHOW_WITH_NATIVE, media_start_paused, media_start_with_embed, CC.MEDIA_VIEWER_ACTION_SHOW_WITH_NATIVE, preview_start_paused, preview_start_with_embed, image_zoom_info )
        
        media_view[ HC.GENERAL_ANIMATION ] = ( video_action, media_start_paused, media_start_with_embed, video_action, preview_start_paused, preview_start_with_embed, gif_zoom_info )
        
        media_view[ HC.GENERAL_VIDEO ] = ( video_action, media_start_paused, media_start_with_embed, video_action, preview_start_paused, preview_start_with_embed, video_zoom_info )
        
        media_view[ HC.GENERAL_AUDIO ] = ( audio_action, media_start_paused, media_start_with_embed, audio_action, preview_start_paused, preview_start_with_embed, null_zoom_info )
        
        media_view[ HC.GENERAL_APPLICATION ] = ( CC.MEDIA_VIEWER_ACTION_SHOW_OPEN_EXTERNALLY_BUTTON, media_start_paused, media_start_with_embed, CC.MEDIA_VIEWER_ACTION_SHOW_OPEN_EXTERNALLY_BUTTON, preview_start_paused, preview_start_with_embed, null_zoom_info )
        
        media_view[ HC.GENERAL_APPLICATION_ARCHIVE ] = ( CC.MEDIA_VIEWER_ACTION_SHOW_OPEN_EXTERNALLY_BUTTON, media_start_paused, media_start_with_embed, CC.MEDIA_VIEWER_ACTION_SHOW_OPEN_EXTERNALLY_BUTTON, preview_start_paused, preview_start_with_embed, null_zoom_info )
        
        media_view[ HC.GENERAL_IMAGE_PROJECT ] = ( CC.MEDIA_VIEWER_ACTION_SHOW_OPEN_EXTERNALLY_BUTTON, media_start_paused, media_start_with_embed, CC.MEDIA_VIEWER_ACTION_SHOW_OPEN_EXTERNALLY_BUTTON, preview_start_paused, preview_start_with_embed, null_zoom_info )
        
        media_view[ HC.APPLICATION_PSD ] = ( CC.MEDIA_VIEWER_ACTION_SHOW_WITH_NATIVE, media_start_paused, media_start_with_embed, CC.MEDIA_VIEWER_ACTION_SHOW_OPEN_EXTERNALLY_BUTTON, preview_start_paused, preview_start_with_embed, image_zoom_info )

        media_view[ HC.APPLICATION_KRITA ] = ( CC.MEDIA_VIEWER_ACTION_SHOW_WITH_NATIVE, media_start_paused, media_start_with_embed, CC.MEDIA_VIEWER_ACTION_SHOW_OPEN_EXTERNALLY_BUTTON, preview_start_paused, preview_start_with_embed, image_zoom_info )
        
        media_view[ HC.ANIMATION_WEBP ] = ( CC.MEDIA_VIEWER_ACTION_SHOW_WITH_NATIVE, media_start_paused, media_start_with_embed, CC.MEDIA_VIEWER_ACTION_SHOW_WITH_NATIVE, preview_start_paused, preview_start_with_embed, gif_zoom_info )
        
        media_view[ HC.ANIMATION_UGOIRA ] = ( CC.MEDIA_VIEWER_ACTION_SHOW_WITH_NATIVE, media_start_paused, media_start_with_embed, CC.MEDIA_VIEWER_ACTION_SHOW_WITH_NATIVE, preview_start_paused, preview_start_with_embed, gif_zoom_info )
        
        return media_view
        
    
    def _GetMediaViewOptions( self, mime ):
        
        if mime in self._dictionary[ 'media_view' ]:
            
            return self._dictionary[ 'media_view' ][ mime ]
            
        else:
            
            if mime not in HC.mimes_to_general_mimetypes:
                
                null_result = ( CC.MEDIA_VIEWER_ACTION_DO_NOT_SHOW, False, False, CC.MEDIA_VIEWER_ACTION_DO_NOT_SHOW, False, False, ( CC.MEDIA_VIEWER_SCALE_100, CC.MEDIA_VIEWER_SCALE_100, CC.MEDIA_VIEWER_SCALE_100, CC.MEDIA_VIEWER_SCALE_100, False, CC.ZOOM_LINEAR, CC.ZOOM_LINEAR ) )
                
                return null_result
                
            
            general_mime_type = HC.mimes_to_general_mimetypes[ mime ]
            
            if general_mime_type not in self._dictionary[ 'media_view' ]:
                
                self._dictionary[ 'media_view' ] = self._GetDefaultMediaViewOptions()
                
            
            return self._dictionary[ 'media_view' ][ general_mime_type ]
            
        
    
    def _GetSerialisableInfo( self ):
        
        serialisable_info = self._dictionary.GetSerialisableTuple()
        
        return serialisable_info
        
    
    def _InitialiseDefaults( self ):
        
        from hydrus.client.gui.canvas import ClientGUIMPV
        
        self._dictionary[ 'booleans' ] = {
            'advanced_mode' : False,
            'remove_filtered_files_even_when_skipped' : False,
            'discord_dnd_fix' : False,
            'secret_discord_dnd_fix' : False,
            'show_unmatched_urls_in_media_viewer' : False,
            'set_search_focus_on_page_change' : False,
            'allow_remove_on_manage_tags_input' : True,
            'yes_no_on_remove_on_manage_tags' : True,
            'activate_window_on_tag_search_page_activation' : False,
            'show_related_tags' : True,
            'show_file_lookup_script_tags' : False,
            'use_native_menubar' : HC.PLATFORM_MACOS,
            'shortcuts_merge_non_number_numpad' : True,
            'disable_get_safe_position_test' : False,
            'save_window_size_and_position_on_close' : False,
            'freeze_message_manager_when_mouse_on_other_monitor' : False,
            'freeze_message_manager_when_main_gui_minimised' : False,
            'load_images_with_pil' : True,
            'only_show_delete_from_all_local_domains_when_filtering' : False,
            'use_system_ffmpeg' : False,
            'elide_page_tab_names' : True,
            'maintain_similar_files_duplicate_pairs_during_idle' : False,
            'show_namespaces' : True,
            'show_number_namespaces' : True,
            'show_subtag_number_namespaces' : True,
            'replace_tag_underscores_with_spaces' : False,
            'replace_tag_emojis_with_boxes' : False,
            'verify_regular_https' : True,
            'page_drop_chase_normally' : True,
            'page_drop_chase_with_shift' : False,
            'page_drag_change_tab_normally' : True,
            'page_drag_change_tab_with_shift' : True,
            'wheel_scrolls_tab_bar' : False,
            'remove_local_domain_moved_files' : False,
            'anchor_and_hide_canvas_drags' : HC.PLATFORM_WINDOWS,
            'touchscreen_canvas_drags_unanchor' : False,
            'import_page_progress_display' : True,
            'process_subs_in_random_order' : True,
            'ac_select_first_with_count' : False,
            'saving_sash_positions_on_exit' : True,
            'database_deferred_delete_maintenance_during_idle' : True,
            'database_deferred_delete_maintenance_during_active' : True,
            'duplicates_auto_resolution_during_idle' : True,
            'duplicates_auto_resolution_during_active' : True,
            'file_maintenance_during_idle' : True,
            'file_maintenance_during_active' : True,
            'tag_display_maintenance_during_idle' : True,
            'tag_display_maintenance_during_active' : True,
            'save_page_sort_on_change' : False,
            'disable_page_tab_dnd' : False,
            'force_hide_page_signal_on_new_page' : False,
            'pause_export_folders_sync' : False,
            'pause_import_folders_sync' : False,
            'pause_repo_sync' : False,
            'pause_subs_sync' : False,
            'pause_all_new_network_traffic' : False,
            'boot_with_network_traffic_paused' : False,
            'pause_all_file_queues' : False,
            'pause_all_watcher_checkers' : False,
            'pause_all_gallery_searches' : False,
            'popup_message_force_min_width' : False,
            'always_show_iso_time' : False,
            'confirm_multiple_local_file_services_move' : True,
            'confirm_multiple_local_file_services_copy' : True,
            'use_advanced_file_deletion_dialog' : False,
            'show_new_on_file_seed_short_summary' : False,
            'show_deleted_on_file_seed_short_summary' : False,
            'only_save_last_session_during_idle' : False,
            'do_human_sort_on_hdd_file_import_paths' : True,
            'highlight_new_watcher' : True,
            'highlight_new_query' : True,
            'delete_files_after_export' : False,
            'file_viewing_statistics_active' : True,
            'file_viewing_statistics_active_on_archive_delete_filter' : True,
            'file_viewing_statistics_active_on_dupe_filter' : False,
            'prefix_hash_when_copying' : False,
            'file_system_waits_on_wakeup' : False,
            'show_system_everything' : True,
            'watch_clipboard_for_watcher_urls' : False,
            'watch_clipboard_for_other_recognised_urls' : False,
            'default_search_synchronised' : True,
            'autocomplete_float_main_gui' : True,
            'global_audio_mute' : False,
            'media_viewer_audio_mute' : False,
            'media_viewer_uses_its_own_audio_volume' : False,
            'preview_audio_mute' : False,
            'preview_uses_its_own_audio_volume' : True,
            'always_loop_gifs' : True,
            'always_show_system_tray_icon' : False,
            'minimise_client_to_system_tray' : False,
            'close_client_to_system_tray' : False,
            'start_client_in_system_tray' : False,
            'use_qt_file_dialogs' : False,
            'notify_client_api_cookies' : False,
            'expand_parents_on_storage_taglists' : True,
            'expand_parents_on_storage_autocomplete_taglists' : True,
            'show_parent_decorators_on_storage_taglists' : True,
            'show_parent_decorators_on_storage_autocomplete_taglists' : True,
            'show_sibling_decorators_on_storage_taglists' : True,
            'show_sibling_decorators_on_storage_autocomplete_taglists' : True,
            'show_session_size_warnings' : True,
            'delete_lock_for_archived_files' : False,
            'remember_last_advanced_file_deletion_reason' : True,
            'remember_last_advanced_file_deletion_special_action' : False,
            'do_macos_debug_dialog_menus' : False,
            'save_default_tag_service_tab_on_change' : True,
            'force_animation_scanbar_show' : False,
            'call_mouse_buttons_primary_secondary' : False,
            'start_note_editing_at_end' : True,
            'draw_transparency_checkerboard_media_canvas' : False,
            'draw_transparency_checkerboard_media_canvas_duplicates' : True,
            'menu_choice_buttons_can_mouse_scroll' : True,
            'remember_options_window_panel' : True,
            'focus_preview_on_ctrl_click' : False,
            'focus_preview_on_ctrl_click_only_static' : False,
            'focus_preview_on_shift_click' : False,
            'focus_preview_on_shift_click_only_static' : False,
            'focus_media_tab_on_viewer_close_if_possible' : False,
            'fade_sibling_connector' : True,
            'use_custom_sibling_connector_colour' : False,
            'hide_uninteresting_modified_time' : True,
            'draw_tags_hover_in_media_viewer_background' : True,
            'draw_top_hover_in_media_viewer_background' : True,
            'draw_top_right_hover_in_media_viewer_background' : True,
            'draw_notes_hover_in_media_viewer_background' : True,
            'draw_bottom_right_index_in_media_viewer_background' : True,
            'disable_tags_hover_in_media_viewer': False,
            'disable_top_right_hover_in_media_viewer': False,
            'media_viewer_window_always_on_top': False,
            'media_viewer_lock_current_zoom_type': False,
            'media_viewer_lock_current_zoom': False,
            'media_viewer_lock_current_pan': False,
            'allow_blurhash_fallback' : True,
            'fade_thumbnails' : True,
            'slideshow_always_play_duration_media_once_through' : False,
            'enable_truncated_images_pil' : True,
            'do_icc_profile_normalisation' : True,
            'mpv_available_at_start' : ClientGUIMPV.MPV_IS_AVAILABLE,
            'do_sleep_check' : True,
            'override_stylesheet_colours' : False,
            'command_palette_show_page_of_pages' : False,
            'command_palette_show_main_menu' : False,
            'command_palette_show_media_menu' : False,
            'disallow_media_drags_on_duration_media' : False,
            'show_all_my_files_on_page_chooser' : True,
            'show_all_my_files_on_page_chooser_at_top' : False,
            'show_local_files_on_page_chooser' : False,
            'show_local_files_on_page_chooser_at_top' : False,
            'use_nice_resolution_strings' : True,
            'use_listbook_for_tag_service_panels' : False,
            'open_files_to_duplicate_filter_uses_all_my_files' : True,
            'show_extended_single_file_info_in_status_bar' : True,
            'hide_duplicates_needs_work_message_when_reasonably_caught_up' : True,
            'file_info_line_consider_archived_interesting' : True,
            'file_info_line_consider_archived_time_interesting' : True,
            'file_info_line_consider_file_services_interesting' : False,
            'file_info_line_consider_file_services_import_times_interesting' : False,
            'file_info_line_consider_trash_time_interesting' : False,
            'file_info_line_consider_trash_reason_interesting' : False,
            'set_requests_ca_bundle_env' : False,
            'mpv_loop_playlist_instead_of_file' : False,
            'draw_thumbnail_rating_background' : True,
            'show_destination_page_when_dnd_url' : True,
            'confirm_non_empty_downloader_page_close' : True,
            'confirm_all_page_closes' : False,
            'refresh_search_page_on_system_limited_sort_changed' : True,
            'do_not_setgeometry_on_an_mpv' : False,
            'focus_media_thumb_on_viewer_close' : True,
        }
        
        #
        
        self._dictionary[ 'colours' ] = HydrusSerialisable.SerialisableDictionary()
        
        self._dictionary[ 'colours' ][ 'default' ] = HydrusSerialisable.SerialisableDictionary()
        
        self._dictionary[ 'colours' ][ 'default' ][ CC.COLOUR_THUMB_BACKGROUND ] = ( 255, 255, 255 )
        self._dictionary[ 'colours' ][ 'default' ][ CC.COLOUR_THUMB_BACKGROUND_SELECTED ] = ( 217, 242, 255 ) # light blue
        self._dictionary[ 'colours' ][ 'default' ][ CC.COLOUR_THUMB_BACKGROUND_REMOTE ] = ( 32, 32, 36 ) # 50% Payne's Gray
        self._dictionary[ 'colours' ][ 'default' ][ CC.COLOUR_THUMB_BACKGROUND_REMOTE_SELECTED ] = ( 64, 64, 72 ) # Payne's Gray
        self._dictionary[ 'colours' ][ 'default' ][ CC.COLOUR_THUMB_BORDER ] = ( 223, 227, 230 ) # light grey
        self._dictionary[ 'colours' ][ 'default' ][ CC.COLOUR_THUMB_BORDER_SELECTED ] = ( 1, 17, 26 ) # dark grey
        self._dictionary[ 'colours' ][ 'default' ][ CC.COLOUR_THUMB_BORDER_REMOTE ] = ( 248, 208, 204 ) # 25% Vermillion, 75% White
        self._dictionary[ 'colours' ][ 'default' ][ CC.COLOUR_THUMB_BORDER_REMOTE_SELECTED ] = ( 227, 66, 52 ) # Vermillion, lol
        self._dictionary[ 'colours' ][ 'default' ][ CC.COLOUR_THUMBGRID_BACKGROUND ] = ( 255, 255, 255 )
        self._dictionary[ 'colours' ][ 'default' ][ CC.COLOUR_AUTOCOMPLETE_BACKGROUND ] = ( 235, 248, 255 ) # very light blue
        self._dictionary[ 'colours' ][ 'default' ][ CC.COLOUR_MEDIA_BACKGROUND ] = ( 255, 255, 255 )
        self._dictionary[ 'colours' ][ 'default' ][ CC.COLOUR_MEDIA_TEXT ] = ( 0, 0, 0 )
        self._dictionary[ 'colours' ][ 'default' ][ CC.COLOUR_TAGS_BOX ] = ( 255, 255, 255 )
        
        self._dictionary[ 'colours' ][ 'darkmode' ] = HydrusSerialisable.SerialisableDictionary()
        
        self._dictionary[ 'colours' ][ 'darkmode' ][ CC.COLOUR_THUMB_BACKGROUND ] = ( 64, 64, 72 ) # Payne's Gray
        self._dictionary[ 'colours' ][ 'darkmode' ][ CC.COLOUR_THUMB_BACKGROUND_SELECTED ] = ( 112, 128, 144 ) # Slate Gray
        self._dictionary[ 'colours' ][ 'darkmode' ][ CC.COLOUR_THUMB_BACKGROUND_REMOTE ] = ( 64, 13, 2 ) # Black Bean
        self._dictionary[ 'colours' ][ 'darkmode' ][ CC.COLOUR_THUMB_BACKGROUND_REMOTE_SELECTED ] = ( 171, 39, 79 ) # Amaranth Purple
        self._dictionary[ 'colours' ][ 'darkmode' ][ CC.COLOUR_THUMB_BORDER ] = ( 145, 163, 176 ) # Cadet Grey
        self._dictionary[ 'colours' ][ 'darkmode' ][ CC.COLOUR_THUMB_BORDER_SELECTED ] = ( 223, 227, 230 ) # light grey
        self._dictionary[ 'colours' ][ 'darkmode' ][ CC.COLOUR_THUMB_BORDER_REMOTE ] = ( 248, 208, 204 ) # 25% Vermillion, 75% White
        self._dictionary[ 'colours' ][ 'darkmode' ][ CC.COLOUR_THUMB_BORDER_REMOTE_SELECTED ] = ( 227, 66, 52 ) # Vermillion, lol
        self._dictionary[ 'colours' ][ 'darkmode' ][ CC.COLOUR_THUMBGRID_BACKGROUND ] = ( 52, 52, 52 ) # 20% flat gray
        self._dictionary[ 'colours' ][ 'darkmode' ][ CC.COLOUR_AUTOCOMPLETE_BACKGROUND ] = ( 83, 98, 103 ) # Gunmetal
        self._dictionary[ 'colours' ][ 'darkmode' ][ CC.COLOUR_MEDIA_BACKGROUND ] = ( 52, 52, 52 ) # 20% flat gray
        self._dictionary[ 'colours' ][ 'darkmode' ][ CC.COLOUR_MEDIA_TEXT ] = ( 112, 128, 144 ) # Slate Gray
        self._dictionary[ 'colours' ][ 'darkmode' ][ CC.COLOUR_TAGS_BOX ] = ( 35, 38, 41 )
        
        #
        
        self._dictionary[ 'recent_petition_reasons' ] = HydrusSerialisable.SerialisableDictionary()
        
        #
        
        self._dictionary[ 'duplicate_action_options' ] = HydrusSerialisable.SerialisableDictionary()
        
        duplicate_content_merge_options = ClientDuplicates.DuplicateContentMergeOptions()
        
        duplicate_content_merge_options.SetTagServiceActions( [ ( CC.DEFAULT_LOCAL_TAG_SERVICE_KEY, HC.CONTENT_MERGE_ACTION_MOVE, HydrusTags.TagFilter() ), ( CC.DEFAULT_LOCAL_DOWNLOADER_TAG_SERVICE_KEY, HC.CONTENT_MERGE_ACTION_MOVE, HydrusTags.TagFilter() ) ] )
        duplicate_content_merge_options.SetRatingServiceActions( [ ( CC.DEFAULT_FAVOURITES_RATING_SERVICE_KEY, HC.CONTENT_MERGE_ACTION_MOVE ) ] )
        duplicate_content_merge_options.SetSyncArchiveAction( ClientDuplicates.SYNC_ARCHIVE_DO_BOTH_REGARDLESS )
        duplicate_content_merge_options.SetSyncURLsAction( HC.CONTENT_MERGE_ACTION_COPY )
        duplicate_content_merge_options.SetSyncFileModifiedDateAction( HC.CONTENT_MERGE_ACTION_COPY )
        duplicate_content_merge_options.SetSyncNotesAction( HC.CONTENT_MERGE_ACTION_COPY )
        
        from hydrus.client.importing.options import NoteImportOptions
        
        note_import_options = NoteImportOptions.NoteImportOptions()
        
        note_import_options.SetIsDefault( False )
        note_import_options.SetGetNotes( True )
        note_import_options.SetExtendExistingNoteIfPossible( True )
        note_import_options.SetConflictResolution( NoteImportOptions.NOTE_IMPORT_CONFLICT_RENAME )
        
        duplicate_content_merge_options.SetSyncNoteImportOptions( note_import_options )
        
        self._dictionary[ 'duplicate_action_options' ][ HC.DUPLICATE_BETTER ] = duplicate_content_merge_options
        
        duplicate_content_merge_options = ClientDuplicates.DuplicateContentMergeOptions()
        
        duplicate_content_merge_options.SetTagServiceActions( [ ( CC.DEFAULT_LOCAL_TAG_SERVICE_KEY, HC.CONTENT_MERGE_ACTION_TWO_WAY_MERGE, HydrusTags.TagFilter() ), ( CC.DEFAULT_LOCAL_DOWNLOADER_TAG_SERVICE_KEY, HC.CONTENT_MERGE_ACTION_TWO_WAY_MERGE, HydrusTags.TagFilter() ) ] )
        duplicate_content_merge_options.SetRatingServiceActions( [ ( CC.DEFAULT_FAVOURITES_RATING_SERVICE_KEY, HC.CONTENT_MERGE_ACTION_TWO_WAY_MERGE ) ] )
        duplicate_content_merge_options.SetSyncArchiveAction( ClientDuplicates.SYNC_ARCHIVE_DO_BOTH_REGARDLESS )
        duplicate_content_merge_options.SetSyncURLsAction( HC.CONTENT_MERGE_ACTION_TWO_WAY_MERGE )
        duplicate_content_merge_options.SetSyncFileModifiedDateAction( HC.CONTENT_MERGE_ACTION_TWO_WAY_MERGE )
        duplicate_content_merge_options.SetSyncNotesAction( HC.CONTENT_MERGE_ACTION_TWO_WAY_MERGE )
        
        note_import_options = NoteImportOptions.NoteImportOptions()
        
        note_import_options.SetIsDefault( False )
        note_import_options.SetGetNotes( True )
        note_import_options.SetExtendExistingNoteIfPossible( True )
        note_import_options.SetConflictResolution( NoteImportOptions.NOTE_IMPORT_CONFLICT_RENAME )
        
        duplicate_content_merge_options.SetSyncNoteImportOptions( note_import_options )
        
        self._dictionary[ 'duplicate_action_options' ][ HC.DUPLICATE_SAME_QUALITY ] = duplicate_content_merge_options
        
        duplicate_content_merge_options = ClientDuplicates.DuplicateContentMergeOptions()
        
        self._dictionary[ 'duplicate_action_options' ][ HC.DUPLICATE_ALTERNATE ] = duplicate_content_merge_options
        
        #
        
        from hydrus.client.gui.canvas import ClientGUICanvasMedia
        from hydrus.client.gui.widgets import ClientGUIPainterShapes
        from hydrus.core.files.images import HydrusImageHandling
        
        self._dictionary[ 'integers' ] = {
            'notebook_tab_alignment' : CC.DIRECTION_UP,
            'video_buffer_size' : 96 * 1024 * 1024,
            'related_tags_search_1_duration_ms' : 250,
            'related_tags_search_2_duration_ms' : 2000,
            'related_tags_search_3_duration_ms' : 6000,
            'related_tags_concurrence_threshold_percent' : 6,
            'suggested_tags_width' : 300,
            'similar_files_duplicate_pairs_search_distance' : 0,
            'default_new_page_goes' : CC.NEW_PAGE_GOES_FAR_RIGHT,
            'close_page_focus_goes' : CC.CLOSED_PAGE_FOCUS_GOES_RIGHT,
            'num_recent_petition_reasons' : 5,
            'max_page_name_chars' : 20,
            'page_file_count_display' : CC.PAGE_FILE_COUNT_DISPLAY_ALL_BUT_ONLY_IF_GREATER_THAN_ZERO,
            'network_timeout' : 10,
            'connection_error_wait_time' : 15,
            'serverside_bandwidth_wait_time' : 60,
            'thumbnail_visibility_scroll_percent' : 75,
            'ideal_tile_dimension' : 768,
            'wake_delay_period' : 15,
            'media_viewer_zoom_center' : ClientGUICanvasMedia.ZOOM_CENTERPOINT_MOUSE,
            'last_session_save_period_minutes' : 5,
            'shutdown_work_period' : 86400,
            'max_network_jobs' : 15,
            'max_network_jobs_per_domain' : 3,
            'max_connection_attempts_allowed' : 5,
            'max_request_attempts_allowed_get' : 5,
            'thumbnail_scale_type' : HydrusImageHandling.THUMBNAIL_SCALE_DOWN_ONLY,
            'max_simultaneous_subscriptions' : 1,
            'gallery_page_wait_period_pages' : 15,
            'gallery_page_wait_period_subscriptions' : 5,
            'watcher_page_wait_period' : 5,
            'popup_message_character_width' : 56,
            'duplicate_filter_max_batch_size' : 250,
            'video_thumbnail_percentage_in' : 35,
            'global_audio_volume' : 70,
            'media_viewer_audio_volume' : 70,
            'preview_audio_volume' : 70,
            'duplicate_comparison_score_higher_jpeg_quality' : 10,
            'duplicate_comparison_score_much_higher_jpeg_quality' : 20,
            'duplicate_comparison_score_higher_filesize' : 10,
            'duplicate_comparison_score_much_higher_filesize' : 20,
            'duplicate_comparison_score_higher_resolution' : 20,
            'duplicate_comparison_score_much_higher_resolution' : 50,
            'duplicate_comparison_score_more_tags' : 8,
            'duplicate_comparison_score_older' : 4,
            'duplicate_comparison_score_nicer_ratio' : 10,
            'duplicate_comparison_score_has_audio' : 20,
            'thumbnail_cache_size' : 1024 * 1024 * 32,
            'image_cache_size' : 1024 * 1024 * 1024,
            'image_tile_cache_size' : 1024 * 1024 * 256,
            'thumbnail_cache_timeout' : 86400,
            'image_cache_timeout' : 600,
            'image_tile_cache_timeout' : 300,
            'image_cache_storage_limit_percentage' : 25,
            'image_cache_prefetch_limit_percentage' : 15,
            'media_viewer_prefetch_delay_base_ms' : 100,
            'media_viewer_prefetch_num_previous' : 2,
            'media_viewer_prefetch_num_next' : 3,
            'thumbnail_border' : 1,
            'thumbnail_margin' : 2,
            'thumbnail_dpr_percent' : 100,
            'file_maintenance_idle_throttle_files' : 1,
            'file_maintenance_idle_throttle_time_delta' : 2,
            'file_maintenance_active_throttle_files' : 1,
            'file_maintenance_active_throttle_time_delta' : 20,
            'subscription_network_error_delay' : 12 * 3600,
            'subscription_other_error_delay' : 36 * 3600,
            'downloader_network_error_delay' : 90 * 60,
            'file_viewing_stats_menu_display' : CC.FILE_VIEWING_STATS_MENU_DISPLAY_SUMMED_AND_THEN_SUBMENU,
            'number_of_gui_session_backups' : 10,
            'animated_scanbar_height' : 20,
            'animated_scanbar_nub_width' : 10,
            'domain_network_infrastructure_error_number' : 3,
            'domain_network_infrastructure_error_time_delta' : 600,
            'ac_read_list_height_num_chars' : 21,
            'ac_write_list_height_num_chars' : 11,
            'system_busy_cpu_percent' : 50,
            'human_bytes_sig_figs' : 3,
            'ms_to_wait_between_physical_file_deletes' : 600,
            'potential_duplicates_search_work_time_ms' : 500,
            'potential_duplicates_search_rest_percentage' : 100,
            'repository_processing_work_time_ms_very_idle' : 30000,
            'repository_processing_rest_percentage_very_idle' : 3,
            'repository_processing_work_time_ms_idle' : 10000,
            'repository_processing_rest_percentage_idle' : 5,
            'repository_processing_work_time_ms_normal' : 500,
            'repository_processing_rest_percentage_normal' : 10,
            'tag_display_processing_work_time_ms_idle' : 15000,
            'tag_display_processing_rest_percentage_idle' : 3,
            'tag_display_processing_work_time_ms_normal' : 100,
            'tag_display_processing_rest_percentage_normal' : 9900,
            'tag_display_processing_work_time_ms_work_hard' : 5000,
            'tag_display_processing_rest_percentage_work_hard' : 5,
            'deferred_table_delete_work_time_ms_idle' : 20000,
            'deferred_table_delete_rest_percentage_idle' : 10,
            'deferred_table_delete_work_time_ms_normal' : 250,
            'deferred_table_delete_rest_percentage_normal' : 1000,
            'deferred_table_delete_work_time_ms_work_hard' : 5000,
            'deferred_table_delete_rest_percentage_work_hard' : 10,
            'gallery_page_status_update_time_minimum_ms' : 1000,
            'gallery_page_status_update_time_ratio_denominator' : 30,
            'watcher_page_status_update_time_minimum_ms' : 1000,
            'watcher_page_status_update_time_ratio_denominator' : 30,
            'media_viewer_default_zoom_type_override' : ClientGUICanvasMedia.MEDIA_VIEWER_ZOOM_TYPE_DEFAULT_FOR_FILETYPE,
            'preview_default_zoom_type_override' : ClientGUICanvasMedia.MEDIA_VIEWER_ZOOM_TYPE_DEFAULT_FOR_FILETYPE
        }
        
        #
        
        self._dictionary[ 'keys' ] = {
            'default_tag_service_tab' : CC.DEFAULT_LOCAL_TAG_SERVICE_KEY.hex(),
            'default_tag_service_search_page' : CC.COMBINED_TAG_SERVICE_KEY.hex(),
            'default_gug_key' : HydrusData.GenerateKey().hex()
        }
        
        self._dictionary[ 'key_list' ] = {}
        
        #
        
        self._dictionary[ 'noneable_integers' ] = {
            'forced_search_limit' : None,
            'num_recent_tags' : 20,
            'duplicate_background_switch_intensity_a' : 0,
            'duplicate_background_switch_intensity_b' : 3,
            'last_review_bandwidth_search_distance' : 7 * 86400,
            'file_viewing_statistics_media_min_time_ms' : 2 * 1000,
            'file_viewing_statistics_media_max_time_ms' : 600 * 1000,
            'file_viewing_statistics_preview_min_time_ms' : 5 * 1000,
            'file_viewing_statistics_preview_max_time_ms' : 60 * 1000,
            'subscription_file_error_cancel_threshold' : 5,
            'media_viewer_cursor_autohide_time_ms' : 700,
            'idle_mode_client_api_timeout' : None,
            'system_busy_cpu_count' : 1,
            'animated_scanbar_hide_height' : 5,
            'last_backup_time' : None,
            'slideshow_short_duration_loop_percentage' : 20,
            'slideshow_short_duration_loop_seconds' : 10,
            'slideshow_short_duration_cutoff_percentage' : 75,
            'slideshow_long_duration_overspill_percentage' : 50,
            'num_to_show_in_ac_dropdown_children_tab' : 40,
            'number_of_unselected_medias_to_present_tags_for' : 4096
        }
        
        #
        
        self._dictionary[ 'simple_downloader_formulae' ] = HydrusSerialisable.SerialisableList()
        
        #
        
        self._dictionary[ 'noneable_strings' ] = {
            'favourite_file_lookup_script' : 'gelbooru md5',
            'suggested_tags_layout' : 'notebook',
            'backup_path' : None,
            'web_browser_path' : None,
            'last_png_export_dir' : None,
            'media_background_bmp_path' : None,
            'http_proxy' : None,
            'https_proxy' : None,
            'no_proxy' : '127.0.0.1',
            'qt_style_name' : None,
            'qt_stylesheet_name' : None,
            'last_advanced_file_deletion_reason' : None,
            'last_advanced_file_deletion_special_action' : None,
            'sibling_connector_custom_namespace_colour' : 'system',
            'or_connector_custom_namespace_colour' : 'system'
        }
        
        self._dictionary[ 'strings' ] = {
            'app_display_name' : 'hydrus client',
            'namespace_connector' : ':',
            'sibling_connector' : ' \u2192 ',
            'or_connector' : ' OR ',
            'export_phrase' : '{hash}',
            'current_colourset' : 'default',
            'favourite_simple_downloader_formula' : 'all files linked by images in page',
            'thumbnail_scroll_rate' : '1.0',
            'pause_character' : '\u23F8',
            'stop_character' : '\u23F9',
            'default_gug_name' : 'safebooru tag search',
            'has_audio_label' : '\U0001F50A',
            'has_duration_label' : ' \u23F5 ',
            'discord_dnd_filename_pattern' : '{hash}',
            'default_suggested_tags_notebook_page' : 'related',
            'last_incremental_tagging_namespace' : 'page',
            'last_incremental_tagging_prefix' : '',
            'last_incremental_tagging_suffix' : '',
<<<<<<< HEAD
            'draw_thumbnail_rating_icon_size_px' : str( ClientGUIPainterShapes.SIZE.width() ),
            'media_viewer_rating_icon_size_px' : str( ClientGUIPainterShapes.SIZE.width() ),
=======
>>>>>>> 441f9f33
            'last_options_window_panel' : 'gui'
        }
        
        self._dictionary[ 'string_list' ] = {
            'default_media_viewer_custom_shortcuts' : [],
            'favourite_tags' : [],
            'advanced_file_deletion_reasons' : [ 'I do not like it.', 'It is bad quality.', 'It is not appropriate for this client.', 'Temporary delete--I want to bring it back later.' ],
            'user_namespace_group_by_sort' : [ 'creator', 'series', 'character', 'species', '', 'meta' ]
        }
        
        self._dictionary[ 'integer_list' ] = {
            'file_viewing_stats_interesting_canvas_types' : [ CC.CANVAS_MEDIA_VIEWER, CC.CANVAS_CLIENT_API ]
        }
        
        #
        
        from hydrus.client import ClientStrings
        
        self._dictionary[ 'last_used_string_conversion_step' ] = ClientStrings.StringConverter( [ ( ClientStrings.STRING_CONVERSION_APPEND_TEXT, 'extra text' ) ] )
        
        self._dictionary[ 'custom_default_predicates' ] = HydrusSerialisable.SerialisableList()
        
        self._dictionary[ 'predicate_types_to_recent_predicates' ] = HydrusSerialisable.SerialisableDictionary()
        
        from hydrus.client import ClientLocation
        
        self._dictionary[ 'default_local_location_context' ] = ClientLocation.LocationContext.STATICCreateSimple( CC.LOCAL_FILE_SERVICE_KEY )
        
        #
        
        self._dictionary[ 'favourite_tag_filters' ] = HydrusSerialisable.SerialisableDictionary()
        
        #
        
        from hydrus.client.media import ClientMedia
        from hydrus.client.metadata import ClientTags
        
        default_namespace_sorts = HydrusSerialisable.SerialisableList()
        
        default_namespace_sorts.append( ClientMedia.MediaSort( sort_type = ( 'namespaces', ( ( 'series', 'creator', 'title', 'volume', 'chapter', 'page' ), ClientTags.TAG_DISPLAY_DISPLAY_ACTUAL ) ) ) )
        default_namespace_sorts.append( ClientMedia.MediaSort( sort_type = ( 'namespaces', ( ( 'creator', 'series', 'title', 'volume', 'chapter', 'page' ), ClientTags.TAG_DISPLAY_DISPLAY_ACTUAL ) ) ) )
        
        self._dictionary[ 'default_namespace_sorts' ] = default_namespace_sorts
        
        #
        
        self._dictionary[ 'related_tags_search_tag_slices_weight_percent' ] = HydrusSerialisable.SerialisableList( [
            [ '', 10 ],
            [ ':', 100 ],
            [ 'character:', 300 ],
            [ 'creator:', 300 ],
            [ 'series:', 300 ],
            [ 'filename:', 0 ],
            [ 'page:', 0 ],
            [ 'chapter:', 0 ],
            [ 'volume:', 0 ],
            [ 'title:', 0 ]
        ] )
        
        self._dictionary[ 'related_tags_result_tag_slices_weight_percent' ] = HydrusSerialisable.SerialisableList( [
            [ '', 50 ],
            [ ':', 100 ],
            [ 'character:', 400 ],
            [ 'creator:', 200 ],
            [ 'series:', 200 ],
            [ 'filename:', 0 ],
            [ 'page:', 0 ],
            [ 'chapter:', 0 ],
            [ 'volume:', 0 ],
            [ 'title:', 0 ]
        ] )
        
        #
        
        self._dictionary[ 'tag_summary_generators' ] = HydrusSerialisable.SerialisableDictionary()
        
        namespace_info = []
        
        namespace_info.append( ( 'creator', '', ', ' ) )
        namespace_info.append( ( 'series', '', ', ' ) )
        namespace_info.append( ( 'title', '', ', ' ) )
        
        separator = ' - '
        
        # the cleantags here converts to unicode, which is important!
        
        example_tags = HydrusTags.CleanTags( [ 'creator:creator', 'series:series', 'title:title' ] )
        
        from hydrus.client.gui import ClientGUITags
        
        tsg = ClientGUITags.TagSummaryGenerator( namespace_info = namespace_info, separator = separator, example_tags = example_tags )
        
        self._dictionary[ 'tag_summary_generators' ][ 'thumbnail_top' ] = tsg
        
        namespace_info = []
        
        namespace_info.append( ( 'volume', 'v', '-' ) )
        namespace_info.append( ( 'chapter', 'c', '-' ) )
        namespace_info.append( ( 'page', 'p', '-' ) )
        
        separator = '-'
        
        example_tags = HydrusTags.CleanTags( [ 'volume:3', 'chapter:10', 'page:330', 'page:331' ] )
        
        tsg = ClientGUITags.TagSummaryGenerator( namespace_info = namespace_info, separator = separator, example_tags = example_tags )
        
        self._dictionary[ 'tag_summary_generators' ][ 'thumbnail_bottom_right' ] = tsg
        
        namespace_info = []
        
        namespace_info.append( ( 'creator', '', ', ' ) )
        namespace_info.append( ( 'series', '', ', ' ) )
        namespace_info.append( ( 'title', '', ', ' ) )
        namespace_info.append( ( 'volume', 'v', '-' ) )
        namespace_info.append( ( 'chapter', 'c', '-' ) )
        namespace_info.append( ( 'page', 'p', '-' ) )
        
        separator = ' - '
        
        example_tags = HydrusTags.CleanTags( [ 'creator:creator', 'series:series', 'title:title', 'volume:1', 'chapter:1', 'page:1' ] )
        
        tsg = ClientGUITags.TagSummaryGenerator( namespace_info = namespace_info, separator = separator, example_tags = example_tags )
        
        self._dictionary[ 'tag_summary_generators' ][ 'media_viewer_top' ] = tsg
        
        #
        
        self._dictionary[ 'default_file_import_options' ] = HydrusSerialisable.SerialisableDictionary()
        
        from hydrus.client.importing.options import FileImportOptions
        
        exclude_deleted = True
        preimport_hash_check_type = FileImportOptions.DO_CHECK_AND_MATCHES_ARE_DISPOSITIVE
        preimport_url_check_type = FileImportOptions.DO_CHECK
        preimport_url_check_looks_for_neighbour_spam = True
        allow_decompression_bombs = True
        min_size = None
        max_size = None
        max_gif_size = None
        min_resolution = None
        max_resolution = None
        
        automatic_archive = False
        associate_primary_urls = True
        associate_source_urls = True
        
        from hydrus.client.importing.options import PresentationImportOptions
        
        presentation_import_options = PresentationImportOptions.PresentationImportOptions()
        
        presentation_import_options.SetPresentationStatus( PresentationImportOptions.PRESENTATION_STATUS_NEW_ONLY )
        
        quiet_file_import_options = FileImportOptions.FileImportOptions()
        
        quiet_file_import_options.SetPreImportOptions( exclude_deleted, preimport_hash_check_type, preimport_url_check_type, allow_decompression_bombs, min_size, max_size, max_gif_size, min_resolution, max_resolution )
        quiet_file_import_options.SetPreImportURLCheckLooksForNeighbourSpam( preimport_url_check_looks_for_neighbour_spam )
        quiet_file_import_options.SetPostImportOptions( automatic_archive, associate_primary_urls, associate_source_urls )
        quiet_file_import_options.SetPresentationImportOptions( presentation_import_options )
        quiet_file_import_options.SetDestinationLocationContext( ClientLocation.LocationContext.STATICCreateSimple( CC.LOCAL_FILE_SERVICE_KEY ) )
        
        self._dictionary[ 'default_file_import_options' ][ 'quiet' ] = quiet_file_import_options
        
        loud_file_import_options = FileImportOptions.FileImportOptions()
        
        loud_file_import_options.SetPreImportOptions( exclude_deleted, preimport_hash_check_type, preimport_url_check_type, allow_decompression_bombs, min_size, max_size, max_gif_size, min_resolution, max_resolution )
        loud_file_import_options.SetPreImportURLCheckLooksForNeighbourSpam( preimport_url_check_looks_for_neighbour_spam )
        loud_file_import_options.SetPostImportOptions( automatic_archive, associate_primary_urls, associate_source_urls )
        loud_file_import_options.SetDestinationLocationContext( ClientLocation.LocationContext.STATICCreateSimple( CC.LOCAL_FILE_SERVICE_KEY ) )
        
        self._dictionary[ 'default_file_import_options' ][ 'loud' ] = loud_file_import_options
        
        #
        
        self._dictionary[ 'frame_locations' ] = {}
        
        # remember size, remember position, last_size, last_pos, default gravity, default position, maximised, fullscreen
        self._dictionary[ 'frame_locations' ][ 'file_import_status' ] = ( True, True, None, None, ( -1, -1 ), 'topleft', False, False )
        self._dictionary[ 'frame_locations' ][ 'gallery_import_log' ] = ( True, True, None, None, ( -1, -1 ), 'topleft', False, False )
        self._dictionary[ 'frame_locations' ][ 'local_import_filename_tagging' ] = ( True, False, None, None, ( -1, -1 ), 'topleft', False, False )
        self._dictionary[ 'frame_locations' ][ 'main_gui' ] = ( True, True, ( 800, 600 ), ( 20, 20 ), ( -1, -1 ), 'topleft', True, False )
        self._dictionary[ 'frame_locations' ][ 'manage_options_dialog' ] = ( False, False, None, None, ( -1, -1 ), 'topleft', False, False )
        self._dictionary[ 'frame_locations' ][ 'manage_subscriptions_dialog' ] = ( True, True, None, None, ( 1, -1 ), 'topleft', False, False )
        self._dictionary[ 'frame_locations' ][ 'edit_subscription_dialog' ] = ( True, True, None, None, ( 1, -1 ), 'topleft', False, False )
        self._dictionary[ 'frame_locations' ][ 'manage_tags_dialog' ] = ( False, False, None, None, ( -1, 1 ), 'topleft', False, False )
        self._dictionary[ 'frame_locations' ][ 'manage_tags_frame' ] = ( False, False, None, None, ( -1, 1 ), 'topleft', False, False )
        self._dictionary[ 'frame_locations' ][ 'media_viewer' ] = ( True, True, ( 640, 480 ), ( 70, 70 ), ( -1, -1 ), 'topleft', True, True )
        self._dictionary[ 'frame_locations' ][ 'regular_dialog' ] = ( False, False, None, None, ( -1, -1 ), 'topleft', False, False )
        self._dictionary[ 'frame_locations' ][ 'review_services' ] = ( False, True, None, None, ( -1, -1 ), 'topleft', False, False )
        self._dictionary[ 'frame_locations' ][ 'deeply_nested_dialog' ] = ( False, False, None, None, ( -1, -1 ), 'topleft', False, False )
        self._dictionary[ 'frame_locations' ][ 'regular_center_dialog' ] = ( False, False, None, None, ( -1, -1 ), 'center', False, False )
        self._dictionary[ 'frame_locations' ][ 'file_history_chart' ] = ( True, True, ( 960, 720 ), None, ( -1, -1 ), 'topleft', False, False )
        self._dictionary[ 'frame_locations' ][ 'mr_bones' ] = ( True, True, None, None, ( -1, -1 ), 'topleft', False, False )
        self._dictionary[ 'frame_locations' ][ 'manage_urls_dialog' ] = ( True, True, None, None, ( -1, -1 ), 'topleft', False, False )
        self._dictionary[ 'frame_locations' ][ 'manage_times_dialog' ] = ( True, True, None, None, ( -1, -1 ), 'topleft', False, False )
        self._dictionary[ 'frame_locations' ][ 'manage_notes_dialog' ] = ( True, True, None, None, ( -1, -1 ), 'topleft', False, False )
        self._dictionary[ 'frame_locations' ][ 'export_files_frame' ] = ( True, True, None, None, ( -1, -1 ), 'topleft', False, False )
        
        #
        
        self._dictionary[ 'media_launch' ] = HydrusSerialisable.SerialisableDictionary() # integer keys, so got to be cleverer dict
        
        for mime in HC.SEARCHABLE_MIMES:
            
            self._dictionary[ 'media_launch' ][ mime ] = None
            
        
        #
        
        self._dictionary[ 'media_view' ] = self._GetDefaultMediaViewOptions()
        
        self._dictionary[ 'media_zooms' ] = [ 0.01, 0.05, 0.1, 0.15, 0.2, 0.3, 0.5, 0.7, 0.8, 0.9, 1.0, 1.1, 1.2, 1.5, 2.0, 3.0, 5.0, 10.0, 20.0 ]
        
        self._dictionary[ 'slideshow_durations' ] = [ 1.0, 5.0, 10.0, 30.0, 60.0 ]
        
        #
        
        self._dictionary[ 'misc' ] = HydrusSerialisable.SerialisableDictionary()
        
        self._dictionary[ 'misc' ][ 'default_thread_watcher_options' ] = ClientDefaults.GetDefaultCheckerOptions( 'thread' )
        self._dictionary[ 'misc' ][ 'default_subscription_checker_options' ] = ClientDefaults.GetDefaultCheckerOptions( 'artist subscription' )
        
        #
        
        self._dictionary[ 'suggested_tags' ] = HydrusSerialisable.SerialisableDictionary()
        
        self._dictionary[ 'suggested_tags' ][ 'favourites' ] = {}
        
        #
        
        from hydrus.client.media import ClientMedia
        
        self._dictionary[ 'default_sort' ] = ClientMedia.MediaSort( ( 'system', CC.SORT_FILES_BY_FILESIZE ), CC.SORT_ASC )
        self._dictionary[ 'fallback_sort' ] = ClientMedia.MediaSort( ( 'system', CC.SORT_FILES_BY_IMPORT_TIME ), CC.SORT_ASC )
        
        self._dictionary[ 'default_collect' ] = ClientMedia.MediaCollect()
        
        #
        
        from hydrus.client.metadata import ClientTagSorting
        
        self._dictionary[ 'default_tag_sorts' ] = HydrusSerialisable.SerialisableDictionary()
        
        self._dictionary[ 'default_tag_sorts' ][ CC.TAG_PRESENTATION_SEARCH_PAGE ] = ClientTagSorting.TagSort.STATICGetTextASCUserGroupedDefault()
        self._dictionary[ 'default_tag_sorts' ][ CC.TAG_PRESENTATION_SEARCH_PAGE_MANAGE_TAGS ] = ClientTagSorting.TagSort.STATICGetTextASCUserGroupedDefault()
        self._dictionary[ 'default_tag_sorts' ][ CC.TAG_PRESENTATION_MEDIA_VIEWER ] = ClientTagSorting.TagSort.STATICGetTextASCUserGroupedDefault()
        self._dictionary[ 'default_tag_sorts' ][ CC.TAG_PRESENTATION_MEDIA_VIEWER_MANAGE_TAGS ] = ClientTagSorting.TagSort.STATICGetTextASCUserGroupedDefault()
        
        #
        
        self._dictionary[ 'default_export_files_metadata_routers' ] = HydrusSerialisable.SerialisableList()
        
    
    def _InitialiseFromSerialisableInfo( self, serialisable_info ):
        
        loaded_dictionary = HydrusSerialisable.CreateFromSerialisableTuple( serialisable_info )
        
        for ( key, value ) in loaded_dictionary.items():
            
            if key in self._dictionary and isinstance( self._dictionary[ key ], dict ) and isinstance( value, dict ):
                
                self._dictionary[ key ].update( value )
                
            else:
                
                self._dictionary[ key ] = value
                
            
        
    
    def _UpdateSerialisableInfo( self, version, old_serialisable_info ):
        
        if version == 1:
            
            loaded_dictionary = HydrusSerialisable.CreateFromSerialisableTuple( old_serialisable_info )
            
            if 'media_view' in loaded_dictionary:
                
                mimes = list( loaded_dictionary[ 'media_view' ].keys() )
                
                for mime in mimes:
                    
                    if mime in self._dictionary[ 'media_view' ]:
                        
                        ( default_media_show_action, default_preview_show_action, default_zoom_info ) = self._dictionary[ 'media_view' ][ mime ]
                        
                        ( media_show_action, preview_show_action, zoom_in_to_fit, exact_zooms_only, scale_up_quality, scale_down_quality ) = loaded_dictionary[ 'media_view' ][ mime ]
                        
                        loaded_dictionary[ 'media_view' ][ mime ] = ( media_show_action, preview_show_action, default_zoom_info )
                        
                    else:
                        
                        # while devving this, I discovered some u'20' stringified keys had snuck in and hung around. let's nuke them here, in case anyone else got similar
                        
                        del loaded_dictionary[ 'media_view' ][ mime ]
                        
                    
                
            
            new_serialisable_info = loaded_dictionary.GetSerialisableTuple()
            
            return ( 2, new_serialisable_info )
            
        
        if version == 2:
            
            # as db_dir is now moveable, let's move portable base from base_dir to db_dir
            
            def update_portable_path( p ):
                
                if p is None:
                    
                    return p
                    
                
                p = os.path.normpath( p ) # collapses .. stuff and converts / to \\ for windows only
                
                if os.path.isabs( p ):
                    
                    a_p = p
                    
                else:
                    
                    a_p = os.path.normpath( os.path.join( HC.BASE_DIR, p ) )
                    
                
                if not HC.PLATFORM_WINDOWS and not os.path.exists( a_p ):
                    
                    a_p = a_p.replace( '\\', '/' )
                    
                
                try:
                    
                    db_dir = HG.controller.GetDBDir()
                    
                    p = os.path.relpath( a_p, db_dir )
                    
                    if p.startswith( '..' ):
                        
                        p = a_p
                        
                    
                except:
                    
                    p = a_p
                    
                
                if HC.PLATFORM_WINDOWS:
                    
                    p = p.replace( '\\', '/' ) # store seps as /, to maintain multiplatform uniformity
                    
                
                return p
                
            
            loaded_dictionary = HydrusSerialisable.CreateFromSerialisableTuple( old_serialisable_info )
            
            if 'client_files_locations_ideal_weights' in loaded_dictionary:
                
                updated_cfliw = []
                
                for ( old_portable_path, weight ) in loaded_dictionary[ 'client_files_locations_ideal_weights' ]:
                    
                    new_portable_path = update_portable_path( old_portable_path )
                    
                    updated_cfliw.append( ( new_portable_path, weight ) )
                    
                
                loaded_dictionary[ 'client_files_locations_ideal_weights' ] = updated_cfliw
                
            
            if 'client_files_locations_resized_thumbnail_override' in loaded_dictionary:
                
                loaded_dictionary[ 'client_files_locations_resized_thumbnail_override' ] = update_portable_path( loaded_dictionary[ 'client_files_locations_resized_thumbnail_override' ] )
                
            
            if 'client_files_locations_full_size_thumbnail_override' in loaded_dictionary:
                
                loaded_dictionary[ 'client_files_locations_full_size_thumbnail_override' ] = update_portable_path( loaded_dictionary[ 'client_files_locations_full_size_thumbnail_override' ] )
                
            
            new_serialisable_info = loaded_dictionary.GetSerialisableTuple()
            
            return ( 3, new_serialisable_info )
            
        
        if version == 3:
            
            loaded_dictionary = HydrusSerialisable.CreateFromSerialisableTuple( old_serialisable_info )
            
            if 'media_view' in loaded_dictionary:
                
                def convert_show_action( show_action ):
                    
                    start_paused = show_action in ( CC.MEDIA_VIEWER_ACTION_SHOW_BEHIND_EMBED_PAUSED, CC.MEDIA_VIEWER_ACTION_SHOW_WITH_NATIVE_PAUSED )
                    start_with_embed = show_action in ( CC.MEDIA_VIEWER_ACTION_SHOW_BEHIND_EMBED, CC.MEDIA_VIEWER_ACTION_SHOW_BEHIND_EMBED_PAUSED )
                    
                    if start_paused or start_with_embed:
                        
                        show_action = CC.MEDIA_VIEWER_ACTION_SHOW_WITH_NATIVE
                        
                    
                    return ( show_action, start_paused, start_with_embed )
                    
                
                for ( mime, ( media_show_action, preview_show_action, zoom_info ) ) in list( loaded_dictionary[ 'media_view' ].items() ):
                    
                    ( media_show_action, media_start_paused, media_start_with_embed ) = convert_show_action( media_show_action )
                    ( preview_show_action, preview_start_paused, preview_start_with_embed ) = convert_show_action( preview_show_action )
                    
                    loaded_dictionary[ 'media_view' ][ mime ] = ( media_show_action, media_start_paused, media_start_with_embed, preview_show_action, preview_start_paused, preview_start_with_embed, zoom_info )
                    
                
            
            new_serialisable_info = loaded_dictionary.GetSerialisableTuple()
            
            return ( 4, new_serialisable_info )
            
        
        if version == 4:
            
            serialisable_dictionary = old_serialisable_info
            
            loaded_dictionary = HydrusSerialisable.CreateFromSerialisableTuple( serialisable_dictionary )
            
            if 'key_list' in loaded_dictionary and 'default_neighbouring_txt_tag_service_keys' in loaded_dictionary[ 'key_list' ]:
                
                encoded_default_neighbouring_txt_tag_service_keys = loaded_dictionary[ 'key_list' ][ 'default_neighbouring_txt_tag_service_keys' ]
                
                default_neighbouring_txt_tag_service_keys = [ bytes.fromhex( hex_key ) for hex_key in encoded_default_neighbouring_txt_tag_service_keys ]
                
                from hydrus.client.metadata import ClientMetadataMigration
                from hydrus.client.metadata import ClientMetadataMigrationExporters
                from hydrus.client.metadata import ClientMetadataMigrationImporters
                
                importers = [ ClientMetadataMigrationImporters.SingleFileMetadataImporterMediaTags( service_key = service_key ) for service_key in default_neighbouring_txt_tag_service_keys ]
                exporter = ClientMetadataMigrationExporters.SingleFileMetadataExporterTXT()
                
                metadata_router = ClientMetadataMigration.SingleFileMetadataRouter( importers = importers, exporter = exporter )
                
                metadata_routers = [ metadata_router ]
                
                loaded_dictionary[ 'default_export_files_metadata_routers' ] = HydrusSerialisable.SerialisableList( metadata_routers )
                
                del loaded_dictionary[ 'key_list' ][ 'default_neighbouring_txt_tag_service_keys' ]
                
            
            new_serialisable_info = loaded_dictionary.GetSerialisableTuple()
            
            return ( 5, new_serialisable_info )
            
        
        if version == 5:
            
            serialisable_dictionary = old_serialisable_info
            
            loaded_dictionary = HydrusSerialisable.CreateFromSerialisableTuple( serialisable_dictionary )
            
            if 'default_tag_sort' in loaded_dictionary:
                
                from hydrus.client.metadata import ClientTagSorting
                
                loaded_dictionary[ 'default_tag_sorts' ] = HydrusSerialisable.SerialisableDictionary()
                
                loaded_dictionary[ 'default_tag_sorts' ][ CC.TAG_PRESENTATION_SEARCH_PAGE ] = loaded_dictionary[ 'default_tag_sort' ]
                loaded_dictionary[ 'default_tag_sorts' ][ CC.TAG_PRESENTATION_SEARCH_PAGE_MANAGE_TAGS ] = ClientTagSorting.TagSort.STATICGetTextASCUserGroupedDefault()
                loaded_dictionary[ 'default_tag_sorts' ][ CC.TAG_PRESENTATION_MEDIA_VIEWER ] = ClientTagSorting.TagSort.STATICGetTextASCUserGroupedDefault()
                loaded_dictionary[ 'default_tag_sorts' ][ CC.TAG_PRESENTATION_MEDIA_VIEWER_MANAGE_TAGS ] = ClientTagSorting.TagSort.STATICGetTextASCUserGroupedDefault()
                
                del loaded_dictionary[ 'default_tag_sort' ]
                
            
            new_serialisable_info = loaded_dictionary.GetSerialisableTuple()
            
            return ( 6, new_serialisable_info )
            
        
    
    def ClearCustomDefaultSystemPredicates( self, predicate_type = None, comparable_predicate = None ):
        
        with self._lock:
            
            custom_default_predicates = self._dictionary[ 'custom_default_predicates' ]
            
            if predicate_type is not None:
                
                new_custom_default_predicates = HydrusSerialisable.SerialisableList( [ pred for pred in custom_default_predicates if pred.GetType() != predicate_type ] )
                
                self._dictionary[ 'custom_default_predicates' ] = new_custom_default_predicates
                
                return
                
            
            if comparable_predicate is not None:
                
                new_custom_default_predicates = HydrusSerialisable.SerialisableList( [ pred for pred in custom_default_predicates if not pred.IsUIEditable( comparable_predicate ) ] )
                
                self._dictionary[ 'custom_default_predicates' ] = new_custom_default_predicates
                
                return
                
            
        
    
    def FlipBoolean( self, name ):
        
        with self._lock:
            
            self._dictionary[ 'booleans' ][ name ] = not self._dictionary[ 'booleans' ][ name ]
            
            return self._dictionary[ 'booleans' ][ name ]
            
        
    
    def GetBoolean( self, name ):
        
        with self._lock:
            
            return self._dictionary[ 'booleans' ][ name ]
            
        
    
    def GetAllBooleans( self ):
        
        with self._lock:
            
            return self._dictionary[ 'booleans' ]
            
        
    
    def GetDefaultCollect( self ):
        
        with self._lock:
            
            return self._dictionary[ 'default_collect' ]
            
        
    
    def GetColour( self, colour_type, colourset = None ):
        
        with self._lock:
            
            if colourset is None:
                
                colourset = self._dictionary[ 'strings' ][ 'current_colourset' ]
                
            
            ( r, g, b ) = self._dictionary[ 'colours' ][ colourset ][ colour_type ]
            
            return QG.QColor( r, g, b )
            
        
    
    def GetAllColours( self ):
        
        with self._lock:
            
            return self._dictionary[ 'colours' ]
            
        
    
    def GetCustomDefaultSystemPredicates( self, predicate_type = None, comparable_predicate = None ):
        
        with self._lock:
            
            custom_default_predicates = self._dictionary[ 'custom_default_predicates' ]
            
            if predicate_type is not None:
                
                return [ pred for pred in custom_default_predicates if pred.GetType() == predicate_type ]
                
            
            if comparable_predicate is not None:
                
                return [ pred for pred in custom_default_predicates if pred.IsUIEditable( comparable_predicate ) ]
                
            
            return []
            
        
    
    def GetDefaultExportFilesMetadataRouters( self ):
        
        with self._lock:
            
            return list( self._dictionary[ 'default_export_files_metadata_routers' ] )
            
        
    
    def GetDefaultFileImportOptions( self, options_type ) -> FileImportOptions.FileImportOptions:
        
        with self._lock:
            
            if options_type == FileImportOptions.IMPORT_TYPE_LOUD:
                
                key = 'loud'
                
            else:
                
                key = 'quiet'
                
                
            
            return self._dictionary[ 'default_file_import_options' ][ key ]
            
        
    
    def GetDefaultLocalLocationContext( self ):
        
        with self._lock:
            
            location_context = self._dictionary[ 'default_local_location_context' ]
            
            try:
                
                location_context.FixMissingServices( CG.client_controller.services_manager.FilterValidServiceKeys )
                
                if location_context.IsEmpty():
                    
                    from hydrus.client import ClientLocation
                    
                    location_context = ClientLocation.LocationContext.STATICCreateSimple( CC.COMBINED_LOCAL_MEDIA_SERVICE_KEY )
                    
                
            except:
                
                pass
                
            
            return location_context
            
        
    
    def GetDefaultMediaViewOptions( self ):
        
        with self._lock:
            
            return self._GetDefaultMediaViewOptions()
            
        
    
    def GetDefaultNamespaceSorts( self ):
        
        with self._lock:
            
            return list( self._dictionary[ 'default_namespace_sorts' ] )
            
        
    
    def GetDefaultSort( self ):
        
        with self._lock:
            
            return self._dictionary[ 'default_sort' ]
            
        
    
    def GetDefaultSubscriptionCheckerOptions( self ):
        
        with self._lock:
            
            return self._dictionary[ 'misc' ][ 'default_subscription_checker_options' ]
            
        
    
    def GetDefaultTagSort( self, tag_presentation_location: int ):
        
        with self._lock:
            
            return self._dictionary[ 'default_tag_sorts' ][ tag_presentation_location ]
            
        
    
    def GetDefaultWatcherCheckerOptions( self ):
        
        with self._lock:
            
            return self._dictionary[ 'misc' ][ 'default_thread_watcher_options' ]
            
        
    
    def GetDuplicateContentMergeOptions( self, duplicate_type ) -> ClientDuplicates.DuplicateContentMergeOptions:
        
        with self._lock:
            
            if duplicate_type in self._dictionary[ 'duplicate_action_options' ]:
                
                return self._dictionary[ 'duplicate_action_options' ][ duplicate_type ]
                
            else:
                
                return ClientDuplicates.DuplicateContentMergeOptions()
                
            
        
    
    def GetFallbackSort( self ):
        
        with self._lock:
            
            return self._dictionary[ 'fallback_sort' ]
            
        
    
    def GetFavouriteTagFilters( self ):
        
        with self._lock:
            
            return dict( self._dictionary[ 'favourite_tag_filters' ] )
            
        
    
    def GetFrameLocation( self, frame_key ):
        
        with self._lock:
            
            d = self._dictionary[ 'frame_locations' ]
            
            if frame_key in d:
                
                return d[ frame_key ]
                
            else:
                
                HydrusData.Print( f'Could not find {frame_key} in the frame locations options!' )
                
                return ( False, False, None, None, ( -1, -1 ), 'topleft', False, False )
                
            
        
    
    def GetFrameLocations( self ):
        
        with self._lock:
            
            return list(self._dictionary[ 'frame_locations' ].items())
            
        
    
    def GetInteger( self, name ):
        
        with self._lock:
            
            return self._dictionary[ 'integers' ][ name ]
            
        
    
    def GetIntegerList( self, name: str ) -> typing.List[ int ]:
        
        with self._lock:
            
            return self._dictionary[ 'integer_list' ][ name ]
            
        
    
    def GetAllIntegers( self):
        
        with self._lock:
            
            return self._dictionary[ 'integers' ]

        
    
    def GetKeyHex( self, name ):
        
        with self._lock:
            
            return self._dictionary[ 'keys' ][ name ]
            
        
    
    def GetKey( self, name ):
        
        return bytes.fromhex( self.GetKeyHex( name ) )
        
    
    def GetAllKeysHex( self ):
        
        with self._lock:
            
            return self._dictionary[ 'keys' ]
            
        
    
    def GetKeyList( self, name ):
        
        with self._lock:
            
            return [ bytes.fromhex( hex_key ) for hex_key in self._dictionary[ 'key_list' ][ name ] ]
            
        
    
    def GetMediaShowAction( self, mime ):
        
        with self._lock:
            
            if mime == HC.APPLICATION_UNKNOWN:
                
                return ( CC.MEDIA_VIEWER_ACTION_DO_NOT_SHOW, False, False )
                
            
            ( media_show_action, media_start_paused, media_start_with_embed, preview_show_action, preview_start_paused, preview_start_with_embed, zoom_info ) = self._GetMediaViewOptions( mime )
            
            ( possible_show_actions, can_start_paused, can_start_with_embed ) = CC.media_viewer_capabilities[ mime ]
            
            if media_show_action not in possible_show_actions:
                
                return ( CC.MEDIA_VIEWER_ACTION_SHOW_OPEN_EXTERNALLY_BUTTON, False, False )
                
            
            return ( media_show_action, media_start_paused, media_start_with_embed )
            
        
    
    def GetMediaViewOptions( self ):
        
        with self._lock:
            
            return dict( self._dictionary[ 'media_view' ] )
            
        
    
    def GetMediaZoomOptions( self, mime ):
        
        with self._lock:
            
            ( media_show_action, media_start_paused, media_start_with_embed, preview_show_action, preview_start_paused, preview_start_with_embed, zoom_info ) = self._GetMediaViewOptions( mime )
            
            return zoom_info
            
        
    
    def GetMediaZooms( self ):
        
        with self._lock:
            
            return list( self._dictionary[ 'media_zooms' ] )
            
        
    
    def GetMediaZoomQuality( self, mime ):
        
        with self._lock:
            
            ( media_show_action, media_start_paused, media_start_with_embed, preview_show_action, preview_start_paused, preview_start_with_embed, zoom_info ) = self._GetMediaViewOptions( mime )
            
            ( media_scale_up, media_scale_down, preview_scale_up, preview_scale_down, exact_zooms_only, scale_up_quality, scale_down_quality ) = zoom_info
            
            return ( scale_up_quality, scale_down_quality )
            
        
    
    def GetMimeLaunch( self, mime ):
        
        with self._lock:
            
            if mime not in self._dictionary[ 'media_launch' ]:
                
                self._dictionary[ 'media_launch' ][ mime ] = None
                
            
            return self._dictionary[ 'media_launch' ][ mime ]
            
        
    
    def GetNoneableInteger( self, name ):
        
        with self._lock:
            
            return self._dictionary[ 'noneable_integers' ][ name ]
            
        
    
    def GetAllNoneableIntegers( self ):
        
        with self._lock:
            
            return self._dictionary[ 'noneable_integers' ]
            
        
    
    def GetNoneableString( self, name ):
        
        with self._lock:
            
            return self._dictionary[ 'noneable_strings' ][ name ]
            
        
    
    def GetAllNoneableStrings( self ):
        
        with self._lock:
            
            return self._dictionary[ 'noneable_strings' ]
            
        
    
    def GetPreviewShowAction( self, mime ):
        
        with self._lock:
            
            if mime == HC.APPLICATION_UNKNOWN:
                
                return ( CC.MEDIA_VIEWER_ACTION_DO_NOT_SHOW, False, False )
                
            
            ( media_show_action, media_start_paused, media_start_with_embed, preview_show_action, preview_start_paused, preview_start_with_embed, zoom_info ) = self._GetMediaViewOptions( mime )
            
            ( possible_show_actions, can_start_paused, can_start_with_embed ) = CC.media_viewer_capabilities[ mime ]
            
            if preview_show_action not in possible_show_actions:
                
                return ( CC.MEDIA_VIEWER_ACTION_SHOW_OPEN_EXTERNALLY_BUTTON, False, False )
                
            
            return ( preview_show_action, preview_start_paused, preview_start_with_embed )
            
        
    
    def GetRawSerialisable( self, name ):
        
        with self._lock:
            
            return self._dictionary[ name ]
        
    
    def GetRecentPetitionReasons( self, content_type, action ):
        
        with self._lock:
            
            return list( self._dictionary[ 'recent_petition_reasons' ].get( ( content_type, action ), [] ) )[ : self._dictionary[ 'integers' ][ 'num_recent_petition_reasons' ] ]
            
        
    
    def GetRecentPredicates( self, predicate_types ):
        
        with self._lock:
            
            result = []
            
            predicate_types_to_recent_predicates = self._dictionary[ 'predicate_types_to_recent_predicates' ]
            
            for predicate_type in predicate_types:
                
                if predicate_type in predicate_types_to_recent_predicates:
                    
                    result.extend( predicate_types_to_recent_predicates[ predicate_type ] )
                    
                
            
            return result
            
        
    
    def GetRelatedTagsTagSliceWeights( self ):
        
        with self._lock:
            
            return (
                [ tuple( row ) for row in self._dictionary[ 'related_tags_search_tag_slices_weight_percent' ] ],
                [ tuple( row ) for row in self._dictionary[ 'related_tags_result_tag_slices_weight_percent' ] ]
            )
            
        
    
    def GetSimpleDownloaderFormulae( self ):
        
        with self._lock:
            
            return self._dictionary[ 'simple_downloader_formulae' ]
            
        
    
    def GetSlideshowDurations( self ):
        
        with self._lock:
            
            return list( self._dictionary[ 'slideshow_durations' ] )
            
        
    
    def GetString( self, name ):
        
        with self._lock:
            
            return self._dictionary[ 'strings' ][ name ]
            
        
    
    def GetAllStrings( self ):
        
        with self._lock:
            
            return self._dictionary[ 'strings' ]
            
        
    
    def GetStringList( self, name: str ) -> typing.List[ str ]:
        
        with self._lock:
            
            return self._dictionary[ 'string_list' ][ name ]
            
        
    
    def GetSuggestedTagsFavourites( self, service_key ):
        
        with self._lock:
            
            service_key_hex = service_key.hex()
            
            stf = self._dictionary[ 'suggested_tags' ][ 'favourites' ]
            
            if service_key_hex in stf:
                
                return set( stf[ service_key_hex ] )
                
            else:
                
                return set()
                
            
        
    
    def GetAllSuggestedTagsFavourites( self ):
        
        with self._lock:
            
            return self._dictionary[ 'suggested_tags' ][ 'favourites' ]
                
            
        
    
    def GetTagSummaryGenerator( self, name ):
        
        with self._lock:
            
            return self._dictionary[ 'tag_summary_generators' ][ name ]
            
        
    
    def InvertBoolean( self, name ):
        
        with self._lock:
            
            self._dictionary[ 'booleans' ][ name ] = not self._dictionary[ 'booleans' ][ name ]
            
        
    
    def PushRecentPetitionReason( self, content_type, action, reason ):
        
        with self._lock:
            
            key = ( content_type, action )
            
            if key not in self._dictionary[ 'recent_petition_reasons' ]:
                
                self._dictionary[ 'recent_petition_reasons' ][ key ] = []
                
            
            reasons = self._dictionary[ 'recent_petition_reasons' ][ key ]
            
            if reason in reasons:
                
                reasons.remove( reason )
                
            
            reasons.insert( 0, reason )
            
            self._dictionary[ 'recent_petition_reasons' ][ key ] = reasons[ : self._dictionary[ 'integers' ][ 'num_recent_petition_reasons' ] ]
            
        
    
    def PushRecentPredicates( self, predicates ):
        
        with self._lock:
            
            predicate_types_to_recent_predicates = self._dictionary[ 'predicate_types_to_recent_predicates' ]
            
            for predicate in predicates:
                
                predicate_type = predicate.GetType()
                
                if predicate_type not in predicate_types_to_recent_predicates:
                    
                    predicate_types_to_recent_predicates[ predicate_type ] = HydrusSerialisable.SerialisableList()
                    
                
                recent_predicates = predicate_types_to_recent_predicates[ predicate_type ]
                
                if predicate in recent_predicates:
                    
                    recent_predicates.remove( predicate )
                    
                
                recent_predicates.insert( 0, predicate )
                
                while len( recent_predicates ) > 5:
                    
                    recent_predicates.pop( 5 )
                    
                
            
        
    
    def RemoveRecentPredicate( self, predicate ):
        
        with self._lock:
            
            predicate_types_to_recent_predicates = self._dictionary[ 'predicate_types_to_recent_predicates' ]
            
            for recent_predicates in predicate_types_to_recent_predicates.values():
                
                if predicate in recent_predicates:
                    
                    recent_predicates.remove( predicate )
                    
                    return
                    
                
            
        
    
    def SetBoolean( self, name, value ):
        
        with self._lock:
            
            self._dictionary[ 'booleans' ][ name ] = value
            
        
    
    def SetDefaultCollect( self, media_collect ):
        
        with self._lock:
            
            self._dictionary[ 'default_collect' ] = media_collect
            
        
    
    def SetColour( self, colour_type, colourset, colour ):
        
        with self._lock:
            
            if isinstance( colour, QG.QColor ):
                
                c = colour
                
                ( r, g, b ) = ( c.red(), c.green(), c.blue() )
                
            else:
                
                ( r, g, b ) = colour
                
            
            self._dictionary[ 'colours' ][ colourset ][ colour_type ] = ( r, g, b )
            
        
    
    def SetCustomDefaultSystemPredicates( self, predicate_type = None, predicates = None, comparable_predicates = None ):
        
        with self._lock:
            
            custom_default_predicates = self._dictionary[ 'custom_default_predicates' ]
            
            if predicate_type is not None and predicates is not None:
                
                new_custom_default_predicates = HydrusSerialisable.SerialisableList( [ pred for pred in custom_default_predicates if pred.GetType() != predicate_type ] )
                
                new_custom_default_predicates.extend( predicates )
                
                self._dictionary[ 'custom_default_predicates' ] = new_custom_default_predicates
                
                return
                
            
            if comparable_predicates is not None:
                
                new_custom_default_predicates = HydrusSerialisable.SerialisableList()
                
                for pred in custom_default_predicates:
                    
                    if True not in ( pred.IsUIEditable( comparable_predicate ) for comparable_predicate in comparable_predicates ):
                        
                        new_custom_default_predicates.append( pred )
                        
                    
                
                new_custom_default_predicates.extend( comparable_predicates )
                
                self._dictionary[ 'custom_default_predicates' ] = new_custom_default_predicates
                
                return
                
            
        
    
    def SetDefaultExportFilesMetadataRouters( self, metadata_routers ):
        
        with self._lock:
            
            self._dictionary[ 'default_export_files_metadata_routers' ] = HydrusSerialisable.SerialisableList( metadata_routers )
            
        
    
    def SetDefaultFileImportOptions( self, options_type, file_import_options ):
        
        with self._lock:
            
            if options_type == FileImportOptions.IMPORT_TYPE_LOUD:
                
                key = 'loud'
                
            else:
                
                key = 'quiet'
                
            
            self._dictionary[ 'default_file_import_options' ][ key ] = file_import_options
            
        
    
    def SetDefaultLocalLocationContext( self, location_context ):
        
        with self._lock:
            
            self._dictionary[ 'default_local_location_context' ] = location_context
            
        
    
    def SetDefaultNamespaceSorts( self, namespace_sorts ):
        
        with self._lock:
            
            default_namespace_sorts = HydrusSerialisable.SerialisableList()
            
            for namespace_sort in namespace_sorts:
                
                default_namespace_sorts.append( namespace_sort )
                
            
            self._dictionary[ 'default_namespace_sorts' ] = default_namespace_sorts
            
        
    
    def SetDefaultTagSort( self, tag_presentation_location, tag_sort ):
        
        with self._lock:
            
            self._dictionary[ 'default_tag_sorts' ][ tag_presentation_location ] = tag_sort
            
        
    
    def SetDefaultSort( self, media_sort ):
        
        with self._lock:
            
            self._dictionary[ 'default_sort' ] = media_sort
            
        
    
    def SetDefaultSubscriptionCheckerOptions( self, checker_options ):
        
        with self._lock:
            
            self._dictionary[ 'misc' ][ 'default_subscription_checker_options' ] = checker_options
            
        
    
    def SetDefaultWatcherCheckerOptions( self, checker_options ):
        
        with self._lock:
            
            self._dictionary[ 'misc' ][ 'default_thread_watcher_options' ] = checker_options
            
        
    
    def SetDuplicateContentMergeOptions( self, duplicate_type, duplicate_content_merge_options ):
        
        with self._lock:
            
            self._dictionary[ 'duplicate_action_options' ][ duplicate_type ] = duplicate_content_merge_options
            
        
    
    def SetFallbackSort( self, media_sort ):
        
        with self._lock:
            
            self._dictionary[ 'fallback_sort' ] = media_sort
            
        
    
    def SetFavouriteTagFilters( self, names_to_tag_filters ):
        
        with self._lock:
            
            self._dictionary[ 'favourite_tag_filters' ] = HydrusSerialisable.SerialisableDictionary( names_to_tag_filters )
            
        
    
    def SetFrameLocation( self, frame_key, remember_size, remember_position, last_size, last_position, default_gravity, default_position, maximised, fullscreen ):
        
        with self._lock:
            
            self._dictionary[ 'frame_locations' ][ frame_key ] = ( remember_size, remember_position, last_size, last_position, default_gravity, default_position, maximised, fullscreen )
            
        
    
    def SetInteger( self, name, value ):
        
        with self._lock:
            
            self._dictionary[ 'integers' ][ name ] = value
            
        
    
    def SetIntegerList( self, name: str, value: typing.List[ int ] ):
        
        with self._lock:
            
            self._dictionary[ 'integer_list' ][ name ] = list( value )
            
        
    
    def SetKey( self, name, value ):
        
        with self._lock:
            
            self._dictionary[ 'keys' ][ name ] = value.hex()
            
        
    
    def SetKeyList( self, name, value ):
        
        with self._lock:
            
            self._dictionary[ 'key_list' ][ name ] = [ key.hex() for key in value ]
            
        
    
    def SetMediaViewOptions( self, mimes_to_media_view_options ):
        
        with self._lock:
            
            self._dictionary[ 'media_view' ] = HydrusSerialisable.SerialisableDictionary( mimes_to_media_view_options )
            
        
    
    def SetMediaZooms( self, zooms ):
        
        with self._lock:
            
            self._dictionary[ 'media_zooms' ] = zooms
            
        
    
    def SetMimeLaunch( self, mime, launch_path ):
        
        with self._lock:
            
            self._dictionary[ 'media_launch' ][ mime ] = launch_path
            
        
    
    def SetNoneableInteger( self, name, value ):
        
        with self._lock:
            
            self._dictionary[ 'noneable_integers' ][ name ] = value
            
        
    
    def SetNoneableString( self, name, value ):
        
        with self._lock:
            
            self._dictionary[ 'noneable_strings' ][ name ] = value
            
        
    
    def SetRawSerialisable( self, name, value ):
        
        with self._lock:
            
            self._dictionary[ name ] = value
            
        
    
    def SetRelatedTagsTagSliceWeights( self, related_tags_search_tag_slices_weight_percent, related_tags_result_tag_slices_weight_percent ):
        
        with self._lock:
            
            self._dictionary[ 'related_tags_search_tag_slices_weight_percent' ] = HydrusSerialisable.SerialisableList( related_tags_search_tag_slices_weight_percent )
            self._dictionary[ 'related_tags_result_tag_slices_weight_percent' ] = HydrusSerialisable.SerialisableList( related_tags_result_tag_slices_weight_percent )
            
        
    
    def SetSimpleDownloaderFormulae( self, simple_downloader_formulae ):
        
        with self._lock:
            
            self._dictionary[ 'simple_downloader_formulae' ] = HydrusSerialisable.SerialisableList( simple_downloader_formulae )
            
        
    
    def SetSlideshowDurations( self, slideshow_durations ):
        
        with self._lock:
            
            self._dictionary[ 'slideshow_durations' ] = slideshow_durations
            
        
    
    def SetString( self, name, value ):
        
        if value is None:
            
            value = ''
            
        
        with self._lock:
            
            if self._dictionary[ 'strings' ][ name ] != value:
                
                self._dictionary[ 'strings' ][ name ] = value
                
            
        
    
    def SetStringList( self, name, value ):
        
        with self._lock:
            
            self._dictionary[ 'string_list' ][ name ] = list( value )
            
        
    
    def SetSuggestedTagsFavourites( self, service_key, tags ):
        
        with self._lock:
            
            service_key_hex = service_key.hex()
            
            self._dictionary[ 'suggested_tags' ][ 'favourites' ][ service_key_hex ] = list( tags )
            
        
    
    def SetTagSummaryGenerator( self, name, tag_summary_generator ):
        
        with self._lock:
            
            self._dictionary[ 'tag_summary_generators' ][ name ] = tag_summary_generator
            
        
    
HydrusSerialisable.SERIALISABLE_TYPES_TO_OBJECT_TYPES[ HydrusSerialisable.SERIALISABLE_TYPE_CLIENT_OPTIONS ] = ClientOptions<|MERGE_RESOLUTION|>--- conflicted
+++ resolved
@@ -583,11 +583,8 @@
             'last_incremental_tagging_namespace' : 'page',
             'last_incremental_tagging_prefix' : '',
             'last_incremental_tagging_suffix' : '',
-<<<<<<< HEAD
             'draw_thumbnail_rating_icon_size_px' : str( ClientGUIPainterShapes.SIZE.width() ),
             'media_viewer_rating_icon_size_px' : str( ClientGUIPainterShapes.SIZE.width() ),
-=======
->>>>>>> 441f9f33
             'last_options_window_panel' : 'gui'
         }
         
